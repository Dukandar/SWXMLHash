--- conflicted
+++ resolved
@@ -6,11 +6,8 @@
 //
 //
 
-<<<<<<< HEAD
 // swiftlint:disable line_length
-=======
 // swiftlint:disable file_length
->>>>>>> 8f52381f
 
 import Foundation
 
@@ -67,7 +64,7 @@
 
 /// Provides XMLAttribute deserialization / type transformation support
 public protocol XMLAttributeDeserializable {
-    static func deserialize(attribute: XMLAttribute) throws -> Self
+    static func deserialize(_ attribute: XMLAttribute) throws -> Self
 }
 
 /// Provides XMLAttribute deserialization / type transformation support
@@ -468,14 +465,8 @@
     - throws: an XMLDeserializationError.TypeConversionFailed if the element cannot be deserialized
     - returns: the deserialized String value
     */
-<<<<<<< HEAD
     public static func deserialize(_ element: XMLElement) throws -> String {
-        guard let text = element.text
-        else {
-=======
-    public static func deserialize(element: XMLElement) throws -> String {
         guard let text = element.text else {
->>>>>>> 8f52381f
             throw XMLDeserializationError.TypeConversionFailed(type: "String", element: element)
         }
         return text
@@ -487,7 +478,7 @@
      - parameter attribute: the XMLAttribute to be deserialized
      - returns: the deserialized String value
      */
-    public static func deserialize(attribute: XMLAttribute) -> String {
+    public static func deserialize(_ attribute: XMLAttribute) -> String {
         return attribute.text
     }
 }
@@ -501,12 +492,7 @@
     - throws: an XMLDeserializationError.TypeConversionFailed if the element cannot be deserialized
     - returns: the deserialized Int value
     */
-<<<<<<< HEAD
     public static func deserialize(_ element: XMLElement) throws -> Int {
-        guard let value = Int(try element.nonEmptyTextOrThrow())
-        else { throw XMLDeserializationError.TypeConversionFailed(type: "Int", element: element) }
-=======
-    public static func deserialize(element: XMLElement) throws -> Int {
         guard let value = Int(try element.nonEmptyTextOrThrow()) else {
             throw XMLDeserializationError.TypeConversionFailed(type: "Int", element: element)
         }
@@ -521,12 +507,11 @@
                deserialized
      - returns: the deserialized Int value
      */
-    public static func deserialize(attribute: XMLAttribute) throws -> Int {
+    public static func deserialize(_ attribute: XMLAttribute) throws -> Int {
         guard let value = Int(attribute.text) else {
             throw XMLDeserializationError.AttributeDeserializationFailed(
                 type: "Int", attribute: attribute)
         }
->>>>>>> 8f52381f
         return value
     }
 }
@@ -540,14 +525,8 @@
     - throws: an XMLDeserializationError.TypeConversionFailed if the element cannot be deserialized
     - returns: the deserialized Double value
     */
-<<<<<<< HEAD
     public static func deserialize(_ element: XMLElement) throws -> Double {
-        guard let value = Double(try element.nonEmptyTextOrThrow())
-        else {
-=======
-    public static func deserialize(element: XMLElement) throws -> Double {
         guard let value = Double(try element.nonEmptyTextOrThrow()) else {
->>>>>>> 8f52381f
             throw XMLDeserializationError.TypeConversionFailed(type: "Double", element: element)
         }
         return value
@@ -561,7 +540,7 @@
                deserialized
      - returns: the deserialized Double value
      */
-    public static func deserialize(attribute: XMLAttribute) throws -> Double {
+    public static func deserialize(_ attribute: XMLAttribute) throws -> Double {
         guard let value = Double(attribute.text) else {
             throw XMLDeserializationError.AttributeDeserializationFailed(
                 type: "Double", attribute: attribute)
@@ -579,12 +558,7 @@
     - throws: an XMLDeserializationError.TypeConversionFailed if the element cannot be deserialized
     - returns: the deserialized Float value
     */
-<<<<<<< HEAD
     public static func deserialize(_ element: XMLElement) throws -> Float {
-        guard let value = Float(try element.nonEmptyTextOrThrow())
-        else { throw XMLDeserializationError.TypeConversionFailed(type: "Float", element: element) }
-=======
-    public static func deserialize(element: XMLElement) throws -> Float {
         guard let value = Float(try element.nonEmptyTextOrThrow()) else {
             throw XMLDeserializationError.TypeConversionFailed(type: "Float", element: element)
         }
@@ -599,12 +573,11 @@
                deserialized
      - returns: the deserialized Float value
      */
-    public static func deserialize(attribute: XMLAttribute) throws -> Float {
+    public static func deserialize(_ attribute: XMLAttribute) throws -> Float {
         guard let value = Float(attribute.text) else {
             throw XMLDeserializationError.AttributeDeserializationFailed(
                 type: "Float", attribute: attribute)
         }
->>>>>>> 8f52381f
         return value
     }
 }
@@ -634,7 +607,7 @@
                deserialized
      - returns: the deserialized Bool value
      */
-    public static func deserialize(attribute: XMLAttribute) throws -> Bool {
+    public static func deserialize(_ attribute: XMLAttribute) throws -> Bool {
         let value = Bool(NSString(string: attribute.text).boolValue)
         return value
     }
