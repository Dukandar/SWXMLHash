//
//  SWXMLHash+TypeConversion.swift
//  SWXMLHash
//
//  Created by Maciek Grzybowski on 29.02.2016.
//
//

// swiftlint:disable file_length

import Foundation

// MARK: - XMLIndexerDeserializable

/// Provides XMLIndexer deserialization / type transformation support
public protocol XMLIndexerDeserializable {
    static func deserialize(_ element: XMLIndexer) throws -> Self
}

/// Provides XMLIndexer deserialization / type transformation support
public extension XMLIndexerDeserializable {
    /**
    A default implementation that will throw an error if it is called

    - parameters:
        - element: the XMLIndexer to be deserialized
    - throws: an XMLDeserializationError.ImplementationIsMissing if no implementation is found
    - returns: this won't ever return because of the error being thrown
    */
    static func deserialize(_ element: XMLIndexer) throws -> Self {
        throw XMLDeserializationError.ImplementationIsMissing(
            method: "XMLIndexerDeserializable.deserialize(element: XMLIndexer)")
    }
}


// MARK: - XMLElementDeserializable

/// Provides XMLElement deserialization / type transformation support
public protocol XMLElementDeserializable {
    static func deserialize(_ element: XMLElement) throws -> Self
}

/// Provides XMLElement deserialization / type transformation support
public extension XMLElementDeserializable {
    /**
    A default implementation that will throw an error if it is called

    - parameters:
        - element: the XMLElement to be deserialized
    - throws: an XMLDeserializationError.ImplementationIsMissing if no implementation is found
    - returns: this won't ever return because of the error being thrown
    */
    static func deserialize(_ element: XMLElement) throws -> Self {
        throw XMLDeserializationError.ImplementationIsMissing(
            method: "XMLElementDeserializable.deserialize(element: XMLElement)")
    }
}

// MARK: - XMLAttributeDeserializable

/// Provides XMLAttribute deserialization / type transformation support
public protocol XMLAttributeDeserializable {
    static func deserialize(attribute: XMLAttribute) throws -> Self
}

/// Provides XMLAttribute deserialization / type transformation support
public extension XMLAttributeDeserializable {
    /**
     A default implementation that will throw an error if it is called

     - parameters:
         - attribute: The XMLAttribute to be deserialized
     - throws: an XMLDeserializationError.ImplementationIsMissing if no implementation is found
     - returns: this won't ever return because of the error being thrown
     */
    static func deserialize(attribute: XMLAttribute) throws -> Self {
        throw XMLDeserializationError.ImplementationIsMissing(
            method: "XMLAttributeDeserializable(element: XMLAttribute)")
    }
}

// MARK: - XMLIndexer Extensions

public extension XMLIndexer {

    // MARK: - XMLAttributeDeserializable

    /**
     Attempts to deserialize the value of the specified attribute of the current XMLIndexer
     element to `T`

     - parameter attr: The attribute to deserialize
     - throws: an XMLDeserializationError if there is a problem with deserialization
     - returns: The deserialized `T` value
     */
    func value<T: XMLAttributeDeserializable>(ofAttribute attr: String) throws -> T {
        switch self {
        case .Element(let element):
            return try element.value(ofAttribute: attr)
        case .Stream(let opStream):
            return try opStream.findElements().value(ofAttribute: attr)
        default:
            throw XMLDeserializationError.NodeIsInvalid(node: self)
        }
    }

    /**
     Attempts to deserialize the value of the specified attribute of the current XMLIndexer
     element to `T?`

     - parameter attr: The attribute to deserialize
     - returns: The deserialized `T?` value, or nil if the attribute does not exist
     */
    func value<T: XMLAttributeDeserializable>(ofAttribute attr: String) -> T? {
        switch self {
        case .Element(let element):
            return element.value(ofAttribute: attr)
        case .Stream(let opStream):
            return opStream.findElements().value(ofAttribute: attr)
        default:
            return nil
        }
    }

    /**
     Attempts to deserialize the value of the specified attribute of the current XMLIndexer
     element to `[T]`

     - parameter attr: The attribute to deserialize
     - throws: an XMLDeserializationError if there is a problem with deserialization
     - returns: The deserialized `[T]` value
     */
    func value<T: XMLAttributeDeserializable>(ofAttribute attr: String) throws -> [T] {
        switch self {
        case .List(let elements):
            return try elements.map { try $0.value(ofAttribute: attr) }
        case .Element(let element):
            return try [element].map { try $0.value(ofAttribute: attr) }
        case .Stream(let opStream):
            return try opStream.findElements().value(ofAttribute: attr)
        default:
            throw XMLDeserializationError.NodeIsInvalid(node: self)
        }
    }

    /**
     Attempts to deserialize the value of the specified attribute of the current XMLIndexer
     element to `[T]?`

     - parameter attr: The attribute to deserialize
     - throws: an XMLDeserializationError if there is a problem with deserialization
     - returns: The deserialized `[T]?` value
     */
    func value<T: XMLAttributeDeserializable>(ofAttribute attr: String) throws -> [T]? {
        switch self {
        case .List(let elements):
            return try elements.map { try $0.value(ofAttribute: attr) }
        case .Element(let element):
            return try [element].map { try $0.value(ofAttribute: attr) }
        case .Stream(let opStream):
            return try opStream.findElements().value(ofAttribute: attr)
        default:
            return nil
        }
    }

    /**
     Attempts to deserialize the value of the specified attribute of the current XMLIndexer
     element to `[T?]`

     - parameter attr: The attribute to deserialize
     - throws: an XMLDeserializationError if there is a problem with deserialization
     - returns: The deserialized `[T?]` value
     */
    func value<T: XMLAttributeDeserializable>(ofAttribute attr: String) throws -> [T?] {
        switch self {
        case .List(let elements):
            return elements.map { $0.value(ofAttribute: attr) }
        case .Element(let element):
            return [element].map { $0.value(ofAttribute: attr) }
        case .Stream(let opStream):
            return try opStream.findElements().value(ofAttribute: attr)
        default:
            throw XMLDeserializationError.NodeIsInvalid(node: self)
        }
    }

    // MARK: - XMLElementDeserializable

    /**
    Attempts to deserialize the current XMLElement element to `T`

    - throws: an XMLDeserializationError.NodeIsInvalid if the current indexed level isn't an Element
    - returns: the deserialized `T` value
    */
    func value<T: XMLElementDeserializable>() throws -> T {
        switch self {
        case .Element(let element):
            return try T.deserialize(element)
        case .Stream(let opStream):
            return try opStream.findElements().value()
        default:
            throw XMLDeserializationError.NodeIsInvalid(node: self)
        }
    }

    /**
    Attempts to deserialize the current XMLElement element to `T?`

    - returns: the deserialized `T?` value
    - throws: an XMLDeserializationError is there is a problem with deserialization
    */
    func value<T: XMLElementDeserializable>() throws -> T? {
        switch self {
        case .Element(let element):
            return try T.deserialize(element)
        case .Stream(let opStream):
            return try opStream.findElements().value()
        default:
            return nil
        }
    }

    /**
    Attempts to deserialize the current XMLElement element to `[T]`

    - returns: the deserialized `[T]` value
    - throws: an XMLDeserializationError is there is a problem with deserialization
    */
    func value<T: XMLElementDeserializable>() throws -> [T] {
        switch self {
        case .List(let elements):
            return try elements.map { try T.deserialize($0) }
        case .Element(let element):
            return try [element].map { try T.deserialize($0) }
        case .Stream(let opStream):
            return try opStream.findElements().value()
        default:
            return []
        }
    }

    /**
    Attempts to deserialize the current XMLElement element to `[T]?`

    - returns: the deserialized `[T]?` value
    - throws: an XMLDeserializationError is there is a problem with deserialization
    */
    func value<T: XMLElementDeserializable>() throws -> [T]? {
        switch self {
        case .List(let elements):
            return try elements.map { try T.deserialize($0) }
        case .Element(let element):
            return try [element].map { try T.deserialize($0) }
        case .Stream(let opStream):
            return try opStream.findElements().value()
        default:
            return nil
        }
    }

    /**
    Attempts to deserialize the current XMLElement element to `[T?]`

    - returns: the deserialized `[T?]` value
    - throws: an XMLDeserializationError is there is a problem with deserialization
    */
    func value<T: XMLElementDeserializable>() throws -> [T?] {
        switch self {
        case .List(let elements):
            return try elements.map { try T.deserialize($0) }
        case .Element(let element):
            return try [element].map { try T.deserialize($0) }
        case .Stream(let opStream):
            return try opStream.findElements().value()
        default:
            return []
        }
    }


    // MARK: - XMLIndexerDeserializable

    /**
    Attempts to deserialize the current XMLIndexer element to `T`

    - returns: the deserialized `T` value
    - throws: an XMLDeserializationError is there is a problem with deserialization
    */
    func value<T: XMLIndexerDeserializable>() throws -> T {
        switch self {
        case .Element:
            return try T.deserialize(self)
        case .Stream(let opStream):
            return try opStream.findElements().value()
        default:
            throw XMLDeserializationError.NodeIsInvalid(node: self)
        }
    }

    /**
    Attempts to deserialize the current XMLIndexer element to `T?`

    - returns: the deserialized `T?` value
    - throws: an XMLDeserializationError is there is a problem with deserialization
    */
    func value<T: XMLIndexerDeserializable>() throws -> T? {
        switch self {
        case .Element:
            return try T.deserialize(self)
        case .Stream(let opStream):
            return try opStream.findElements().value()
        default:
            return nil
        }
    }

    /**
    Attempts to deserialize the current XMLIndexer element to `[T]`

    - returns: the deserialized `[T]` value
    - throws: an XMLDeserializationError is there is a problem with deserialization
    */
    func value<T where T: XMLIndexerDeserializable>() throws -> [T] {
        switch self {
        case .List(let elements):
            return try elements.map { try T.deserialize( XMLIndexer($0) ) }
        case .Element(let element):
            return try [element].map { try T.deserialize( XMLIndexer($0) ) }
        case .Stream(let opStream):
            return try opStream.findElements().value()
        default:
            throw XMLDeserializationError.NodeIsInvalid(node: self)
        }
    }

    /**
    Attempts to deserialize the current XMLIndexer element to `[T]?`

    - returns: the deserialized `[T]?` value
    - throws: an XMLDeserializationError is there is a problem with deserialization
    */
    func value<T: XMLIndexerDeserializable>() throws -> [T]? {
        switch self {
        case .List(let elements):
            return try elements.map { try T.deserialize( XMLIndexer($0) ) }
        case .Element(let element):
            return try [element].map { try T.deserialize( XMLIndexer($0) ) }
        case .Stream(let opStream):
            return try opStream.findElements().value()
        default:
            throw XMLDeserializationError.NodeIsInvalid(node: self)
        }
    }

    /**
    Attempts to deserialize the current XMLIndexer element to `[T?]`

    - returns: the deserialized `[T?]` value
    - throws: an XMLDeserializationError is there is a problem with deserialization
    */
    func value<T: XMLIndexerDeserializable>() throws -> [T?] {
        switch self {
        case .List(let elements):
            return try elements.map { try T.deserialize( XMLIndexer($0) ) }
        case .Element(let element):
            return try [element].map { try T.deserialize( XMLIndexer($0) ) }
        case .Stream(let opStream):
            return try opStream.findElements().value()
        default:
            throw XMLDeserializationError.NodeIsInvalid(node: self)
        }
    }
}

<<<<<<< HEAD
private extension XMLElement {
    func nonEmptyTextOrThrow() throws -> String {
        if let text = self.text, !text.characters.isEmpty {
=======
// MARK: - XMLElement Extensions

extension XMLElement {

    /**
     Attempts to deserialize the specified attribute of the current XMLElement to `T`

     - parameter attr: The attribute to deserialize
     - throws: an XMLDeserializationError if there is a problem with deserialization
     - returns: The deserialized `T` value
     */
    public func value<T: XMLAttributeDeserializable>(ofAttribute attr: String) throws -> T {
        if let attr = self.attribute(by: attr) {
            return try T.deserialize(attr)
        } else {
            throw XMLDeserializationError.AttributeDoesNotExist(element: self, attribute: attr)
        }
    }

    /**
     Attempts to deserialize the specified attribute of the current XMLElement to `T?`

     - parameter attr: The attribute to deserialize
     - returns: The deserialized `T?` value, or nil if the attribute does not exist.
     */
    public func value<T: XMLAttributeDeserializable>(ofAttribute attr: String) -> T? {
        if let attr = self.attribute(by: attr) {
            return try? T.deserialize(attr)
        } else {
            return nil
        }
    }

    /**
     Gets the text associated with this element, or throws an exception if the text is empty

     - throws: XMLDeserializationError.NodeHasNoValue if the element text is empty
     - returns: The element text
     */
    private func nonEmptyTextOrThrow() throws -> String {
        if let text = self.text where !text.characters.isEmpty {
>>>>>>> 15209c62
            return text
        } else { throw XMLDeserializationError.NodeHasNoValue }
    }
}

// MARK: - XMLDeserializationError

/// The error that is thrown if there is a problem with deserialization
public enum XMLDeserializationError: SwiftError, CustomStringConvertible {
    case ImplementationIsMissing(method: String)
    case NodeIsInvalid(node: XMLIndexer)
    case NodeHasNoValue
    case TypeConversionFailed(type: String, element: XMLElement)
    case AttributeDoesNotExist(element: XMLElement, attribute: String)
    case AttributeDeserializationFailed(type: String, attribute: XMLAttribute)

    /// The text description for the error thrown
    public var description: String {
        switch self {
        case .ImplementationIsMissing(let method):
            return "This deserialization method is not implemented: \(method)"
        case .NodeIsInvalid(let node):
            return "This node is invalid: \(node)"
        case .NodeHasNoValue:
            return "This node is empty"
        case .TypeConversionFailed(let type, let node):
            return "Can't convert node \(node) to value of type \(type)"
        case .AttributeDoesNotExist(let element, let attribute):
            return "Element \(element) does not contain attribute: \(attribute)"
        case .AttributeDeserializationFailed(let type, let attribute):
            return "Can't convert attribute \(attribute) to value of type \(type)"
        }
    }
}


// MARK: - Common types deserialization

extension String: XMLElementDeserializable, XMLAttributeDeserializable {
    /**
    Attempts to deserialize XML element content to a String

    - parameters:
        - element: the XMLElement to be deserialized
    - throws: an XMLDeserializationError.TypeConversionFailed if the element cannot be deserialized
    - returns: the deserialized String value
    */
<<<<<<< HEAD
    public static func deserialize(_ element: XMLElement) throws -> String {
        guard let text = element.text
        else {
=======
    public static func deserialize(element: XMLElement) throws -> String {
        guard let text = element.text else {
>>>>>>> 15209c62
            throw XMLDeserializationError.TypeConversionFailed(type: "String", element: element)
        }
        return text
    }

    /**
     Attempts to deserialize XML Attribute content to a String

     - parameter attribute: the XMLAttribute to be deserialized
     - returns: the deserialized String value
     */
    public static func deserialize(attribute: XMLAttribute) -> String {
        return attribute.text
    }
}

extension Int: XMLElementDeserializable, XMLAttributeDeserializable {
    /**
    Attempts to deserialize XML element content to a Int

    - parameters:
        - element: the XMLElement to be deserialized
    - throws: an XMLDeserializationError.TypeConversionFailed if the element cannot be deserialized
    - returns: the deserialized Int value
    */
<<<<<<< HEAD
    public static func deserialize(_ element: XMLElement) throws -> Int {
        guard let value = Int(try element.nonEmptyTextOrThrow())
        else { throw XMLDeserializationError.TypeConversionFailed(type: "Int", element: element) }
=======
    public static func deserialize(element: XMLElement) throws -> Int {
        guard let value = Int(try element.nonEmptyTextOrThrow()) else {
            throw XMLDeserializationError.TypeConversionFailed(type: "Int", element: element)
        }
        return value
    }

    /**
     Attempts to deserialize XML attribute content to an Int

     - parameter attribute: The XMLAttribute to be deserialized
     - throws: an XMLDeserializationError.AttributeDeserializationFailed if the attribute cannot be
               deserialized
     - returns: the deserialized Int value
     */
    public static func deserialize(attribute: XMLAttribute) throws -> Int {
        guard let value = Int(attribute.text) else {
            throw XMLDeserializationError.AttributeDeserializationFailed(
                type: "Int", attribute: attribute)
        }
>>>>>>> 15209c62
        return value
    }
}

extension Double: XMLElementDeserializable, XMLAttributeDeserializable {
    /**
    Attempts to deserialize XML element content to a Double

    - parameters:
        - element: the XMLElement to be deserialized
    - throws: an XMLDeserializationError.TypeConversionFailed if the element cannot be deserialized
    - returns: the deserialized Double value
    */
<<<<<<< HEAD
    public static func deserialize(_ element: XMLElement) throws -> Double {
        guard let value = Double(try element.nonEmptyTextOrThrow())
        else {
=======
    public static func deserialize(element: XMLElement) throws -> Double {
        guard let value = Double(try element.nonEmptyTextOrThrow()) else {
>>>>>>> 15209c62
            throw XMLDeserializationError.TypeConversionFailed(type: "Double", element: element)
        }
        return value
    }

    /**
     Attempts to deserialize XML attribute content to a Double

     - parameter attribute: The XMLAttribute to be deserialized
     - throws: an XMLDeserializationError.AttributeDeserializationFailed if the attribute cannot be
               deserialized
     - returns: the deserialized Double value
     */
    public static func deserialize(attribute: XMLAttribute) throws -> Double {
        guard let value = Double(attribute.text) else {
            throw XMLDeserializationError.AttributeDeserializationFailed(
                type: "Double", attribute: attribute)
        }
        return value
    }
}

extension Float: XMLElementDeserializable, XMLAttributeDeserializable {
    /**
    Attempts to deserialize XML element content to a Float

    - parameters:
        - element: the XMLElement to be deserialized
    - throws: an XMLDeserializationError.TypeConversionFailed if the element cannot be deserialized
    - returns: the deserialized Float value
    */
<<<<<<< HEAD
    public static func deserialize(_ element: XMLElement) throws -> Float {
        guard let value = Float(try element.nonEmptyTextOrThrow())
        else { throw XMLDeserializationError.TypeConversionFailed(type: "Float", element: element) }
=======
    public static func deserialize(element: XMLElement) throws -> Float {
        guard let value = Float(try element.nonEmptyTextOrThrow()) else {
            throw XMLDeserializationError.TypeConversionFailed(type: "Float", element: element)
        }
        return value
    }

    /**
     Attempts to deserialize XML attribute content to a Float

     - parameter attribute: The XMLAttribute to be deserialized
     - throws: an XMLDeserializationError.AttributeDeserializationFailed if the attribute cannot be
               deserialized
     - returns: the deserialized Float value
     */
    public static func deserialize(attribute: XMLAttribute) throws -> Float {
        guard let value = Float(attribute.text) else {
            throw XMLDeserializationError.AttributeDeserializationFailed(
                type: "Float", attribute: attribute)
        }
>>>>>>> 15209c62
        return value
    }
}

extension Bool: XMLElementDeserializable, XMLAttributeDeserializable {
    // swiftlint:disable line_length
    /**
     Attempts to deserialize XML element content to a Bool. This uses NSString's 'boolValue'
     described [here](https://developer.apple.com/library/mac/documentation/Cocoa/Reference/Foundation/Classes/NSString_Class/#//apple_ref/occ/instp/NSString/boolValue)

     - parameters:
        - element: the XMLElement to be deserialized
     - throws: an XMLDeserializationError.TypeConversionFailed if the element cannot be deserialized
     - returns: the deserialized Bool value
     */
    public static func deserialize(_ element: XMLElement) throws -> Bool {
        let value = Bool(NSString(string: try element.nonEmptyTextOrThrow()).boolValue)
        return value
    }

    /**
     Attempts to deserialize XML attribute content to a Bool. This uses NSString's 'boolValue'
     described [here](https://developer.apple.com/library/mac/documentation/Cocoa/Reference/Foundation/Classes/NSString_Class/#//apple_ref/occ/instp/NSString/boolValue)

     - parameter attribute: The XMLAttribute to be deserialized
     - throws: an XMLDeserializationError.AttributeDeserializationFailed if the attribute cannot be
               deserialized
     - returns: the deserialized Bool value
     */
    public static func deserialize(attribute: XMLAttribute) throws -> Bool {
        let value = Bool(NSString(string: attribute.text).boolValue)
        return value
    }
    // swiftlint:enable line_length
}<|MERGE_RESOLUTION|>--- conflicted
+++ resolved
@@ -374,11 +374,6 @@
     }
 }
 
-<<<<<<< HEAD
-private extension XMLElement {
-    func nonEmptyTextOrThrow() throws -> String {
-        if let text = self.text, !text.characters.isEmpty {
-=======
 // MARK: - XMLElement Extensions
 
 extension XMLElement {
@@ -392,7 +387,7 @@
      */
     public func value<T: XMLAttributeDeserializable>(ofAttribute attr: String) throws -> T {
         if let attr = self.attribute(by: attr) {
-            return try T.deserialize(attr)
+            return try T.deserialize(attribute: attr)
         } else {
             throw XMLDeserializationError.AttributeDoesNotExist(element: self, attribute: attr)
         }
@@ -406,7 +401,7 @@
      */
     public func value<T: XMLAttributeDeserializable>(ofAttribute attr: String) -> T? {
         if let attr = self.attribute(by: attr) {
-            return try? T.deserialize(attr)
+            return try? T.deserialize(attribute: attr)
         } else {
             return nil
         }
@@ -419,8 +414,7 @@
      - returns: The element text
      */
     private func nonEmptyTextOrThrow() throws -> String {
-        if let text = self.text where !text.characters.isEmpty {
->>>>>>> 15209c62
+        if let text = self.text, !text.characters.isEmpty {
             return text
         } else { throw XMLDeserializationError.NodeHasNoValue }
     }
@@ -468,14 +462,8 @@
     - throws: an XMLDeserializationError.TypeConversionFailed if the element cannot be deserialized
     - returns: the deserialized String value
     */
-<<<<<<< HEAD
     public static func deserialize(_ element: XMLElement) throws -> String {
-        guard let text = element.text
-        else {
-=======
-    public static func deserialize(element: XMLElement) throws -> String {
         guard let text = element.text else {
->>>>>>> 15209c62
             throw XMLDeserializationError.TypeConversionFailed(type: "String", element: element)
         }
         return text
@@ -501,12 +489,7 @@
     - throws: an XMLDeserializationError.TypeConversionFailed if the element cannot be deserialized
     - returns: the deserialized Int value
     */
-<<<<<<< HEAD
     public static func deserialize(_ element: XMLElement) throws -> Int {
-        guard let value = Int(try element.nonEmptyTextOrThrow())
-        else { throw XMLDeserializationError.TypeConversionFailed(type: "Int", element: element) }
-=======
-    public static func deserialize(element: XMLElement) throws -> Int {
         guard let value = Int(try element.nonEmptyTextOrThrow()) else {
             throw XMLDeserializationError.TypeConversionFailed(type: "Int", element: element)
         }
@@ -526,7 +509,6 @@
             throw XMLDeserializationError.AttributeDeserializationFailed(
                 type: "Int", attribute: attribute)
         }
->>>>>>> 15209c62
         return value
     }
 }
@@ -540,14 +522,8 @@
     - throws: an XMLDeserializationError.TypeConversionFailed if the element cannot be deserialized
     - returns: the deserialized Double value
     */
-<<<<<<< HEAD
     public static func deserialize(_ element: XMLElement) throws -> Double {
-        guard let value = Double(try element.nonEmptyTextOrThrow())
-        else {
-=======
-    public static func deserialize(element: XMLElement) throws -> Double {
         guard let value = Double(try element.nonEmptyTextOrThrow()) else {
->>>>>>> 15209c62
             throw XMLDeserializationError.TypeConversionFailed(type: "Double", element: element)
         }
         return value
@@ -579,12 +555,7 @@
     - throws: an XMLDeserializationError.TypeConversionFailed if the element cannot be deserialized
     - returns: the deserialized Float value
     */
-<<<<<<< HEAD
     public static func deserialize(_ element: XMLElement) throws -> Float {
-        guard let value = Float(try element.nonEmptyTextOrThrow())
-        else { throw XMLDeserializationError.TypeConversionFailed(type: "Float", element: element) }
-=======
-    public static func deserialize(element: XMLElement) throws -> Float {
         guard let value = Float(try element.nonEmptyTextOrThrow()) else {
             throw XMLDeserializationError.TypeConversionFailed(type: "Float", element: element)
         }
@@ -604,7 +575,6 @@
             throw XMLDeserializationError.AttributeDeserializationFailed(
                 type: "Float", attribute: attribute)
         }
->>>>>>> 15209c62
         return value
     }
 }
