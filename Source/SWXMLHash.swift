--- conflicted
+++ resolved
@@ -90,49 +90,28 @@
     }
 
 
-<<<<<<< HEAD
     
     func parser(parser: NSXMLParser, didStartElement elementName: String, namespaceURI: String?, qualifiedName qName: String?, attributes attributeDict: [NSObject : AnyObject]) {
-        self.parsingElement = elementName
-        
-        currentNode = parentStack[parentStack.count - 1].addElement(elementName, withAttributes: attributeDict)
-        parentStack.append(currentNode)
-        
-        lastResults = ""
-
-    }
-
-    func parser(parser: NSXMLParser, foundCharacters string: String?) {
-        if parsingElement == currentNode.name {
-            lastResults += string!.stringByTrimmingCharactersInSet(NSCharacterSet.whitespaceAndNewlineCharacterSet())
-=======
+
         let currentNode = parentStack.top().addElement(elementName, withAttributes: attributeDict)
         parentStack.push(currentNode)
-    }
-
-    func parser(parser: NSXMLParser!, foundCharacters string: String!) {
+
+
+    }
+
+    func parser(parser: NSXMLParser, foundCharacters string: String?) {
         let current = parentStack.top()
-        if current.text? == nil {
+        if current.text == nil {
             current.text = ""
->>>>>>> 4742a488
-        }
-
-        parentStack.top().text! += string.stringByTrimmingCharactersInSet(NSCharacterSet.whitespaceAndNewlineCharacterSet())
-    }
-
-<<<<<<< HEAD
+        }
+
+        parentStack.top().text! += string!.stringByTrimmingCharactersInSet(NSCharacterSet.whitespaceAndNewlineCharacterSet())
+    }
+
     func parser(parser: NSXMLParser, didEndElement elementName: String, namespaceURI: String?, qualifiedName qName: String?) {
-        parsingElement = elementName
-        
-        if !lastResults.isEmpty {
-            currentNode.text = lastResults
-        }
-        
-        parentStack.removeLast()
-=======
-    func parser(parser: NSXMLParser!, didEndElement elementName: String!, namespaceURI: String!, qualifiedName qName: String!) {
+
+
         parentStack.pop()
->>>>>>> 4742a488
     }
 }
 
