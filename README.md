# SWXMLHash

SWXMLHash is a relatively simple way to parse XML in Swift. If you're familiar with `NSXMLParser`, this library is a simple wrapper around it. Conceptually, it provides a translation from XML to a dictionary of arrays (aka hash).

The API takes a lot of inspiration from [SwiftyJSON](https://github.com/SwiftyJSON/SwiftyJSON).

<<<<<<< HEAD
__NOTE:__ Working with Xcode 6.3 and Swift 1.2? Check out the [xcode-6.3 branch](https://github.com/drmohundro/swxmlhash/tree/xcode-6.3). It will be merged in when Xcode 6.3 is released.
=======
## Contents

* [Installation](#installation)
* [Getting Started](#getting-started)
* [Examples](#examples)
* [License](#license)
>>>>>>> 05612e08

## Installation

The recommended means of installing SWXMLHash is using [CocoaPods](http://cocoapods.org/). As of CocoaPods 0.36 beta, Swift projects are supported.

To install the beta of CocoaPods, run:

```bash
$ gem install cocoapods --pre
```

Then create a `Podfile` with the following contents:

```ruby
source 'https://github.com/CocoaPods/Specs.git'
platform :ios, '8.0'

pod 'SWXMLHash', '~> 0.6.4'
```

Finally, run the following command to install it:

```bash
$ pod install
```

## Getting Started

If you're just getting started with SWXMLHash, I'd recommend cloning the repository down and opening the workspace. I've included a Swift playground in the workspace which makes it *very* easy to experiment with the API and the calls.

<img src="https://raw.githubusercontent.com/drmohundro/SWXMLHash/assets/swift-playground@2x.png" width="600" alt="Swift Playground" />

## Examples

All examples below can be found in the included specs.

### Initialization

```swift
let xml = SWXMLHash.parse(xmlToParse)
```

Alternatively, for lazy parsing support, you call `lazy` instead of `parse`. Lazy loading avoids loading the entire XML document into memory, so it could be preferable for performance reasons. See the error handling for one caveat regarding lazy loading.

```swift
let xml = SWXMLHash.lazy(xmlToParse)
```

### Single Element Lookup

Given:

```xml
<root>
  <header>
    <title>Foo</title>
  </header>
  ...
</root>
```

Will return "Foo".

```swift
xml["root"]["header"]["title"].element?.text
```

### Multiple Elements Lookup

Given:

```xml
<root>
  ...
  <catalog>
    <book><author>Bob</author></book>
    <book><author>John</author></book>
    <book><author>Mark</author></book>
  </catalog>
  ...
</root>
```

The below will return "John".

```swift
xml["root"]["catalog"]["book"][1]["author"].element?.text
```

### Attributes Usage

Given:

```xml
<root>
  ...
  <catalog>
    <book id="1"><author>Bob</author></book>
    <book id="123"><author>John</author></book>
    <book id="456"><author>Mark</author></book>
  </catalog>
  ...
</root>
```

The below will return "123".

```swift
xml["root"]["catalog"]["book"][1].element?.attributes["id"]
```

Alternatively, you can look up an element with specific attributes. The below will return "John".

```swift
xml["root"]["catalog"]["book"].withAttr("id", "123")["author"].element?.text
```

### Returning All Elements At Current Level

Given:

```xml
<root>
  ...
  <catalog>
    <book><genre>Fiction</genre></book>
    <book><genre>Non-fiction</genre></book>
    <book><genre>Technical</genre></book>
  </catalog>
  ...
</root>
```

The below will return "Fiction, Non-fiction, Technical" (note the `all` method).

```swift
", ".join(xml["root"]["catalog"]["book"].all.map { elem in
  elem["genre"].element!.text!
})
```

Alternatively, you can just iterate over the elements using `for-in` directly against an element.

```swift
for elem in xml["root"]["catalog"]["book"] {
  NSLog(elem["genre"].element!.text!)
}
```

### Returning All Child Elements At Current Level

Given:

```xml
<root>
  <catalog>
    <book>
      <genre>Fiction</genre>
      <title>Book</title>
      <date>1/1/2015</date>
    </book>
  </catalog>
</root>
```

The below will `NSLog` "root", "catalog", "book", "genre", "title", and "date" (note the `children` method).

```swift
func enumerate(indexer: XMLIndexer) {
  for child in indexer.children {
    NSLog(child.element!.name)
    enumerate(child)
  }
}

enumerate(xml)
```

### Error Handling

```swift
switch xml["root"]["what"]["header"]["foo"] {
case .Element(let elem):
  // everything is good, code away!
case .Error(let error):
  // error is an NSError instance that you can deal with
}
```

Note that error handling as show above will not work with lazy loaded XML. The lazy parsing doesn't actually occur until the `element` or `all` method are called - as a result, there isn't any way to know prior to asking for an element if it exists or not.

## License

SWXMLHash is released under the MIT license. See [LICENSE](LICENSE) for details.<|MERGE_RESOLUTION|>--- conflicted
+++ resolved
@@ -4,25 +4,21 @@
 
 The API takes a lot of inspiration from [SwiftyJSON](https://github.com/SwiftyJSON/SwiftyJSON).
 
-<<<<<<< HEAD
-__NOTE:__ Working with Xcode 6.3 and Swift 1.2? Check out the [xcode-6.3 branch](https://github.com/drmohundro/swxmlhash/tree/xcode-6.3). It will be merged in when Xcode 6.3 is released.
-=======
 ## Contents
 
 * [Installation](#installation)
 * [Getting Started](#getting-started)
 * [Examples](#examples)
 * [License](#license)
->>>>>>> 05612e08
 
 ## Installation
 
-The recommended means of installing SWXMLHash is using [CocoaPods](http://cocoapods.org/). As of CocoaPods 0.36 beta, Swift projects are supported.
-
-To install the beta of CocoaPods, run:
+The recommended means of installing SWXMLHash is using [CocoaPods](http://cocoapods.org/).
+
+To install CocoaPods, run:
 
 ```bash
-$ gem install cocoapods --pre
+$ gem install cocoapods
 ```
 
 Then create a `Podfile` with the following contents:
@@ -31,7 +27,7 @@
 source 'https://github.com/CocoaPods/Specs.git'
 platform :ios, '8.0'
 
-pod 'SWXMLHash', '~> 0.6.4'
+pod 'SWXMLHash', '~> 1.0.0'
 ```
 
 Finally, run the following command to install it:
