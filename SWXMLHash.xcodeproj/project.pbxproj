// !$*UTF8*$!
{
	archiveVersion = 1;
	classes = {
	};
	objectVersion = 46;
	objects = {

/* Begin PBXBuildFile section */
		54B83CC51C849D9B00D588B5 /* SWXMLHash+TypeConversion.swift in Sources */ = {isa = PBXBuildFile; fileRef = 54B83CC41C849D9B00D588B5 /* SWXMLHash+TypeConversion.swift */; };
		54B83CC61C849D9B00D588B5 /* SWXMLHash+TypeConversion.swift in Sources */ = {isa = PBXBuildFile; fileRef = 54B83CC41C849D9B00D588B5 /* SWXMLHash+TypeConversion.swift */; };
		54B83CC71C849D9B00D588B5 /* SWXMLHash+TypeConversion.swift in Sources */ = {isa = PBXBuildFile; fileRef = 54B83CC41C849D9B00D588B5 /* SWXMLHash+TypeConversion.swift */; };
		54B83CC81C849D9B00D588B5 /* SWXMLHash+TypeConversion.swift in Sources */ = {isa = PBXBuildFile; fileRef = 54B83CC41C849D9B00D588B5 /* SWXMLHash+TypeConversion.swift */; };
		CD291F221BF6365A009A1FA6 /* test.xml in Resources */ = {isa = PBXBuildFile; fileRef = CD4B5F3919E2C42D005C1F33 /* test.xml */; };
		CD4B5F3A19E2C42D005C1F33 /* test.xml in Resources */ = {isa = PBXBuildFile; fileRef = CD4B5F3919E2C42D005C1F33 /* test.xml */; };
		CD6083F5196CA106000B4F8D /* SWXMLHash.h in Headers */ = {isa = PBXBuildFile; fileRef = CD6083F4196CA106000B4F8D /* SWXMLHash.h */; settings = {ATTRIBUTES = (Public, ); }; };
		CD6083FB196CA106000B4F8D /* SWXMLHash.framework in Frameworks */ = {isa = PBXBuildFile; fileRef = CD6083EF196CA106000B4F8D /* SWXMLHash.framework */; };
		CD60840C196CA11D000B4F8D /* SWXMLHash.swift in Sources */ = {isa = PBXBuildFile; fileRef = CD60840B196CA11D000B4F8D /* SWXMLHash.swift */; };
		CD7934C41A7581E600867857 /* test.xml in Resources */ = {isa = PBXBuildFile; fileRef = CD4B5F3919E2C42D005C1F33 /* test.xml */; };
		CD7934C51A7581F200867857 /* SWXMLHash.h in Headers */ = {isa = PBXBuildFile; fileRef = CD6083F4196CA106000B4F8D /* SWXMLHash.h */; settings = {ATTRIBUTES = (Public, ); }; };
		CD7934C61A7581F500867857 /* SWXMLHash.swift in Sources */ = {isa = PBXBuildFile; fileRef = CD60840B196CA11D000B4F8D /* SWXMLHash.swift */; };
		CD9D05371A757D8B003CCB21 /* SWXMLHash.framework in Frameworks */ = {isa = PBXBuildFile; fileRef = CD9D052C1A757D8B003CCB21 /* SWXMLHash.framework */; };
		CDC6D11B1D32D6CE00570DE5 /* XMLParsingTests.swift in Sources */ = {isa = PBXBuildFile; fileRef = CDC6D11A1D32D6CE00570DE5 /* XMLParsingTests.swift */; };
		CDC6D11C1D32D6CE00570DE5 /* XMLParsingTests.swift in Sources */ = {isa = PBXBuildFile; fileRef = CDC6D11A1D32D6CE00570DE5 /* XMLParsingTests.swift */; };
		CDC6D11D1D32D6CE00570DE5 /* XMLParsingTests.swift in Sources */ = {isa = PBXBuildFile; fileRef = CDC6D11A1D32D6CE00570DE5 /* XMLParsingTests.swift */; };
		CDC6D11F1D32D70800570DE5 /* WhiteSpaceParsingTests.swift in Sources */ = {isa = PBXBuildFile; fileRef = CDC6D11E1D32D70800570DE5 /* WhiteSpaceParsingTests.swift */; };
		CDC6D1201D32D70800570DE5 /* WhiteSpaceParsingTests.swift in Sources */ = {isa = PBXBuildFile; fileRef = CDC6D11E1D32D70800570DE5 /* WhiteSpaceParsingTests.swift */; };
		CDC6D1211D32D70800570DE5 /* WhiteSpaceParsingTests.swift in Sources */ = {isa = PBXBuildFile; fileRef = CDC6D11E1D32D70800570DE5 /* WhiteSpaceParsingTests.swift */; };
		CDC6D1231D32D73900570DE5 /* MixedTextWithXMLElementsTests.swift in Sources */ = {isa = PBXBuildFile; fileRef = CDC6D1221D32D73900570DE5 /* MixedTextWithXMLElementsTests.swift */; };
		CDC6D1241D32D73900570DE5 /* MixedTextWithXMLElementsTests.swift in Sources */ = {isa = PBXBuildFile; fileRef = CDC6D1221D32D73900570DE5 /* MixedTextWithXMLElementsTests.swift */; };
		CDC6D1251D32D73900570DE5 /* MixedTextWithXMLElementsTests.swift in Sources */ = {isa = PBXBuildFile; fileRef = CDC6D1221D32D73900570DE5 /* MixedTextWithXMLElementsTests.swift */; };
		CDC6D1271D32D76400570DE5 /* LazyXMLParsingTests.swift in Sources */ = {isa = PBXBuildFile; fileRef = CDC6D1261D32D76400570DE5 /* LazyXMLParsingTests.swift */; };
		CDC6D1281D32D76400570DE5 /* LazyXMLParsingTests.swift in Sources */ = {isa = PBXBuildFile; fileRef = CDC6D1261D32D76400570DE5 /* LazyXMLParsingTests.swift */; };
		CDC6D1291D32D76400570DE5 /* LazyXMLParsingTests.swift in Sources */ = {isa = PBXBuildFile; fileRef = CDC6D1261D32D76400570DE5 /* LazyXMLParsingTests.swift */; };
		CDC6D12B1D32D77F00570DE5 /* LazyWhiteSpaceParsingTests.swift in Sources */ = {isa = PBXBuildFile; fileRef = CDC6D12A1D32D77F00570DE5 /* LazyWhiteSpaceParsingTests.swift */; };
		CDC6D12C1D32D77F00570DE5 /* LazyWhiteSpaceParsingTests.swift in Sources */ = {isa = PBXBuildFile; fileRef = CDC6D12A1D32D77F00570DE5 /* LazyWhiteSpaceParsingTests.swift */; };
		CDC6D12D1D32D77F00570DE5 /* LazyWhiteSpaceParsingTests.swift in Sources */ = {isa = PBXBuildFile; fileRef = CDC6D12A1D32D77F00570DE5 /* LazyWhiteSpaceParsingTests.swift */; };
		CDC6D12F1D32D79F00570DE5 /* SWXMLHashConfigTests.swift in Sources */ = {isa = PBXBuildFile; fileRef = CDC6D12E1D32D79F00570DE5 /* SWXMLHashConfigTests.swift */; };
		CDC6D1301D32D79F00570DE5 /* SWXMLHashConfigTests.swift in Sources */ = {isa = PBXBuildFile; fileRef = CDC6D12E1D32D79F00570DE5 /* SWXMLHashConfigTests.swift */; };
		CDC6D1311D32D79F00570DE5 /* SWXMLHashConfigTests.swift in Sources */ = {isa = PBXBuildFile; fileRef = CDC6D12E1D32D79F00570DE5 /* SWXMLHashConfigTests.swift */; };
		CDC6D1331D32D7C300570DE5 /* LazyTypesConversionTests.swift in Sources */ = {isa = PBXBuildFile; fileRef = CDC6D1321D32D7C300570DE5 /* LazyTypesConversionTests.swift */; };
		CDC6D1341D32D7C300570DE5 /* LazyTypesConversionTests.swift in Sources */ = {isa = PBXBuildFile; fileRef = CDC6D1321D32D7C300570DE5 /* LazyTypesConversionTests.swift */; };
		CDC6D1351D32D7C300570DE5 /* LazyTypesConversionTests.swift in Sources */ = {isa = PBXBuildFile; fileRef = CDC6D1321D32D7C300570DE5 /* LazyTypesConversionTests.swift */; };
		CDC6D1371D32D7F400570DE5 /* TypeConversionBasicTypesTests.swift in Sources */ = {isa = PBXBuildFile; fileRef = CDC6D1361D32D7F400570DE5 /* TypeConversionBasicTypesTests.swift */; };
		CDC6D1381D32D7F400570DE5 /* TypeConversionBasicTypesTests.swift in Sources */ = {isa = PBXBuildFile; fileRef = CDC6D1361D32D7F400570DE5 /* TypeConversionBasicTypesTests.swift */; };
		CDC6D1391D32D7F400570DE5 /* TypeConversionBasicTypesTests.swift in Sources */ = {isa = PBXBuildFile; fileRef = CDC6D1361D32D7F400570DE5 /* TypeConversionBasicTypesTests.swift */; };
		CDC6D13B1D32D84900570DE5 /* TypeConversionComplexTypesTests.swift in Sources */ = {isa = PBXBuildFile; fileRef = CDC6D13A1D32D84900570DE5 /* TypeConversionComplexTypesTests.swift */; };
		CDC6D13C1D32D84900570DE5 /* TypeConversionComplexTypesTests.swift in Sources */ = {isa = PBXBuildFile; fileRef = CDC6D13A1D32D84900570DE5 /* TypeConversionComplexTypesTests.swift */; };
		CDC6D13D1D32D84900570DE5 /* TypeConversionComplexTypesTests.swift in Sources */ = {isa = PBXBuildFile; fileRef = CDC6D13A1D32D84900570DE5 /* TypeConversionComplexTypesTests.swift */; };
		CDC6D13F1D32D98400570DE5 /* TypeConversionPrimitypeTypesTests.swift in Sources */ = {isa = PBXBuildFile; fileRef = CDC6D13E1D32D98400570DE5 /* TypeConversionPrimitypeTypesTests.swift */; };
		CDC6D1401D32D98400570DE5 /* TypeConversionPrimitypeTypesTests.swift in Sources */ = {isa = PBXBuildFile; fileRef = CDC6D13E1D32D98400570DE5 /* TypeConversionPrimitypeTypesTests.swift */; };
		CDC6D1411D32D98400570DE5 /* TypeConversionPrimitypeTypesTests.swift in Sources */ = {isa = PBXBuildFile; fileRef = CDC6D13E1D32D98400570DE5 /* TypeConversionPrimitypeTypesTests.swift */; };
		CDC6D1431D32D9D200570DE5 /* TypeConversionArrayOfNonPrimitiveTypesTests.swift in Sources */ = {isa = PBXBuildFile; fileRef = CDC6D1421D32D9D200570DE5 /* TypeConversionArrayOfNonPrimitiveTypesTests.swift */; };
		CDC6D1441D32D9D200570DE5 /* TypeConversionArrayOfNonPrimitiveTypesTests.swift in Sources */ = {isa = PBXBuildFile; fileRef = CDC6D1421D32D9D200570DE5 /* TypeConversionArrayOfNonPrimitiveTypesTests.swift */; };
		CDC6D1451D32D9D200570DE5 /* TypeConversionArrayOfNonPrimitiveTypesTests.swift in Sources */ = {isa = PBXBuildFile; fileRef = CDC6D1421D32D9D200570DE5 /* TypeConversionArrayOfNonPrimitiveTypesTests.swift */; };
		CDDEC7561BF6311B00AB138B /* SWXMLHash.framework in Frameworks */ = {isa = PBXBuildFile; fileRef = CDDEC74C1BF6311A00AB138B /* SWXMLHash.framework */; };
		CDDEC7701BF632D200AB138B /* SWXMLHash.h in Headers */ = {isa = PBXBuildFile; fileRef = CD6083F4196CA106000B4F8D /* SWXMLHash.h */; settings = {ATTRIBUTES = (Public, ); }; };
		CDDEC7711BF632DD00AB138B /* SWXMLHash.h in Headers */ = {isa = PBXBuildFile; fileRef = CD6083F4196CA106000B4F8D /* SWXMLHash.h */; settings = {ATTRIBUTES = (Public, ); }; };
		CDEA72731C00B0D900C10B28 /* SWXMLHash.swift in Sources */ = {isa = PBXBuildFile; fileRef = CD60840B196CA11D000B4F8D /* SWXMLHash.swift */; };
		CDEA72741C00B0E300C10B28 /* SWXMLHash.swift in Sources */ = {isa = PBXBuildFile; fileRef = CD60840B196CA11D000B4F8D /* SWXMLHash.swift */; };
/* End PBXBuildFile section */

/* Begin PBXContainerItemProxy section */
		CD6083FC196CA106000B4F8D /* PBXContainerItemProxy */ = {
			isa = PBXContainerItemProxy;
			containerPortal = CD6083E6196CA106000B4F8D /* Project object */;
			proxyType = 1;
			remoteGlobalIDString = CD6083EE196CA106000B4F8D;
			remoteInfo = SWXMLHash;
		};
		CD9D05381A757D8B003CCB21 /* PBXContainerItemProxy */ = {
			isa = PBXContainerItemProxy;
			containerPortal = CD6083E6196CA106000B4F8D /* Project object */;
			proxyType = 1;
			remoteGlobalIDString = CD9D052B1A757D8B003CCB21;
			remoteInfo = SWXMLHashOSX;
		};
		CDDEC7571BF6311B00AB138B /* PBXContainerItemProxy */ = {
			isa = PBXContainerItemProxy;
			containerPortal = CD6083E6196CA106000B4F8D /* Project object */;
			proxyType = 1;
			remoteGlobalIDString = CDDEC74B1BF6311A00AB138B;
			remoteInfo = SWXMLHash;
		};
/* End PBXContainerItemProxy section */

/* Begin PBXCopyFilesBuildPhase section */
		CD291F1F1BF63602009A1FA6 /* CopyFiles */ = {
			isa = PBXCopyFilesBuildPhase;
			buildActionMask = 2147483647;
			dstPath = "";
			dstSubfolderSpec = 10;
			files = (
			);
			runOnlyForDeploymentPostprocessing = 0;
		};
		CDEB517F1B0ACDBA00966541 /* CopyFiles */ = {
			isa = PBXCopyFilesBuildPhase;
			buildActionMask = 2147483647;
			dstPath = "";
			dstSubfolderSpec = 10;
			files = (
			);
			runOnlyForDeploymentPostprocessing = 0;
		};
		CDEB51821B0ACDD400966541 /* CopyFiles */ = {
			isa = PBXCopyFilesBuildPhase;
			buildActionMask = 2147483647;
			dstPath = "";
			dstSubfolderSpec = 10;
			files = (
			);
			runOnlyForDeploymentPostprocessing = 0;
		};
/* End PBXCopyFilesBuildPhase section */

/* Begin PBXFileReference section */
		54B83CC41C849D9B00D588B5 /* SWXMLHash+TypeConversion.swift */ = {isa = PBXFileReference; fileEncoding = 4; lastKnownFileType = sourcecode.swift; path = "SWXMLHash+TypeConversion.swift"; sourceTree = "<group>"; };
		6C0CE0F01D7440F8005F1248 /* LinuxShims.swift */ = {isa = PBXFileReference; lastKnownFileType = sourcecode.swift; path = LinuxShims.swift; sourceTree = "<group>"; };
		6C477A9C1D702C0900D76FCA /* LinuxMain.swift */ = {isa = PBXFileReference; lastKnownFileType = sourcecode.swift; name = LinuxMain.swift; path = Tests/LinuxMain.swift; sourceTree = SOURCE_ROOT; };
		CD4B5F3919E2C42D005C1F33 /* test.xml */ = {isa = PBXFileReference; fileEncoding = 4; lastKnownFileType = text.xml; path = test.xml; sourceTree = "<group>"; };
		CD6083EF196CA106000B4F8D /* SWXMLHash.framework */ = {isa = PBXFileReference; explicitFileType = wrapper.framework; includeInIndex = 0; path = SWXMLHash.framework; sourceTree = BUILT_PRODUCTS_DIR; };
		CD6083F3196CA106000B4F8D /* Info.plist */ = {isa = PBXFileReference; lastKnownFileType = text.plist.xml; path = Info.plist; sourceTree = "<group>"; };
		CD6083F4196CA106000B4F8D /* SWXMLHash.h */ = {isa = PBXFileReference; lastKnownFileType = sourcecode.c.h; path = SWXMLHash.h; sourceTree = "<group>"; };
		CD6083FA196CA106000B4F8D /* SWXMLHash iOS Tests.xctest */ = {isa = PBXFileReference; explicitFileType = wrapper.cfbundle; includeInIndex = 0; path = "SWXMLHash iOS Tests.xctest"; sourceTree = BUILT_PRODUCTS_DIR; };
		CD608400196CA106000B4F8D /* Info.plist */ = {isa = PBXFileReference; lastKnownFileType = text.plist.xml; path = Info.plist; sourceTree = "<group>"; };
		CD60840B196CA11D000B4F8D /* SWXMLHash.swift */ = {isa = PBXFileReference; fileEncoding = 4; lastKnownFileType = sourcecode.swift; path = SWXMLHash.swift; sourceTree = "<group>"; };
		CD9D052C1A757D8B003CCB21 /* SWXMLHash.framework */ = {isa = PBXFileReference; explicitFileType = wrapper.framework; includeInIndex = 0; path = SWXMLHash.framework; sourceTree = BUILT_PRODUCTS_DIR; };
		CD9D05361A757D8B003CCB21 /* SWXMLHash OSX Tests.xctest */ = {isa = PBXFileReference; explicitFileType = wrapper.cfbundle; includeInIndex = 0; path = "SWXMLHash OSX Tests.xctest"; sourceTree = BUILT_PRODUCTS_DIR; };
		CDC6D11A1D32D6CE00570DE5 /* XMLParsingTests.swift */ = {isa = PBXFileReference; fileEncoding = 4; lastKnownFileType = sourcecode.swift; path = XMLParsingTests.swift; sourceTree = "<group>"; };
		CDC6D11E1D32D70800570DE5 /* WhiteSpaceParsingTests.swift */ = {isa = PBXFileReference; fileEncoding = 4; lastKnownFileType = sourcecode.swift; path = WhiteSpaceParsingTests.swift; sourceTree = "<group>"; };
		CDC6D1221D32D73900570DE5 /* MixedTextWithXMLElementsTests.swift */ = {isa = PBXFileReference; fileEncoding = 4; lastKnownFileType = sourcecode.swift; path = MixedTextWithXMLElementsTests.swift; sourceTree = "<group>"; };
		CDC6D1261D32D76400570DE5 /* LazyXMLParsingTests.swift */ = {isa = PBXFileReference; fileEncoding = 4; lastKnownFileType = sourcecode.swift; path = LazyXMLParsingTests.swift; sourceTree = "<group>"; };
		CDC6D12A1D32D77F00570DE5 /* LazyWhiteSpaceParsingTests.swift */ = {isa = PBXFileReference; fileEncoding = 4; lastKnownFileType = sourcecode.swift; path = LazyWhiteSpaceParsingTests.swift; sourceTree = "<group>"; };
		CDC6D12E1D32D79F00570DE5 /* SWXMLHashConfigTests.swift */ = {isa = PBXFileReference; fileEncoding = 4; lastKnownFileType = sourcecode.swift; path = SWXMLHashConfigTests.swift; sourceTree = "<group>"; };
		CDC6D1321D32D7C300570DE5 /* LazyTypesConversionTests.swift */ = {isa = PBXFileReference; fileEncoding = 4; lastKnownFileType = sourcecode.swift; path = LazyTypesConversionTests.swift; sourceTree = "<group>"; };
		CDC6D1361D32D7F400570DE5 /* TypeConversionBasicTypesTests.swift */ = {isa = PBXFileReference; fileEncoding = 4; lastKnownFileType = sourcecode.swift; path = TypeConversionBasicTypesTests.swift; sourceTree = "<group>"; };
		CDC6D13A1D32D84900570DE5 /* TypeConversionComplexTypesTests.swift */ = {isa = PBXFileReference; fileEncoding = 4; lastKnownFileType = sourcecode.swift; path = TypeConversionComplexTypesTests.swift; sourceTree = "<group>"; };
		CDC6D13E1D32D98400570DE5 /* TypeConversionPrimitypeTypesTests.swift */ = {isa = PBXFileReference; fileEncoding = 4; lastKnownFileType = sourcecode.swift; path = TypeConversionPrimitypeTypesTests.swift; sourceTree = "<group>"; };
		CDC6D1421D32D9D200570DE5 /* TypeConversionArrayOfNonPrimitiveTypesTests.swift */ = {isa = PBXFileReference; fileEncoding = 4; lastKnownFileType = sourcecode.swift; path = TypeConversionArrayOfNonPrimitiveTypesTests.swift; sourceTree = "<group>"; };
		CDD367381A2584A400807984 /* SWXMLHashPlayground.playground */ = {isa = PBXFileReference; lastKnownFileType = file.playground; path = SWXMLHashPlayground.playground; sourceTree = "<group>"; };
		CDDEC74C1BF6311A00AB138B /* SWXMLHash.framework */ = {isa = PBXFileReference; explicitFileType = wrapper.framework; includeInIndex = 0; path = SWXMLHash.framework; sourceTree = BUILT_PRODUCTS_DIR; };
		CDDEC7551BF6311B00AB138B /* SWXMLHash tvOS Tests.xctest */ = {isa = PBXFileReference; explicitFileType = wrapper.cfbundle; includeInIndex = 0; path = "SWXMLHash tvOS Tests.xctest"; sourceTree = BUILT_PRODUCTS_DIR; };
		CDDEC7681BF6316C00AB138B /* SWXMLHash.framework */ = {isa = PBXFileReference; explicitFileType = wrapper.framework; includeInIndex = 0; path = SWXMLHash.framework; sourceTree = BUILT_PRODUCTS_DIR; };
/* End PBXFileReference section */

/* Begin PBXFrameworksBuildPhase section */
		CD6083EB196CA106000B4F8D /* Frameworks */ = {
			isa = PBXFrameworksBuildPhase;
			buildActionMask = 2147483647;
			files = (
			);
			runOnlyForDeploymentPostprocessing = 0;
		};
		CD6083F7196CA106000B4F8D /* Frameworks */ = {
			isa = PBXFrameworksBuildPhase;
			buildActionMask = 2147483647;
			files = (
				CD6083FB196CA106000B4F8D /* SWXMLHash.framework in Frameworks */,
			);
			runOnlyForDeploymentPostprocessing = 0;
		};
		CD9D05281A757D8B003CCB21 /* Frameworks */ = {
			isa = PBXFrameworksBuildPhase;
			buildActionMask = 2147483647;
			files = (
			);
			runOnlyForDeploymentPostprocessing = 0;
		};
		CD9D05331A757D8B003CCB21 /* Frameworks */ = {
			isa = PBXFrameworksBuildPhase;
			buildActionMask = 2147483647;
			files = (
				CD9D05371A757D8B003CCB21 /* SWXMLHash.framework in Frameworks */,
			);
			runOnlyForDeploymentPostprocessing = 0;
		};
		CDDEC7481BF6311A00AB138B /* Frameworks */ = {
			isa = PBXFrameworksBuildPhase;
			buildActionMask = 2147483647;
			files = (
			);
			runOnlyForDeploymentPostprocessing = 0;
		};
		CDDEC7521BF6311B00AB138B /* Frameworks */ = {
			isa = PBXFrameworksBuildPhase;
			buildActionMask = 2147483647;
			files = (
				CDDEC7561BF6311B00AB138B /* SWXMLHash.framework in Frameworks */,
			);
			runOnlyForDeploymentPostprocessing = 0;
		};
		CDDEC7641BF6316C00AB138B /* Frameworks */ = {
			isa = PBXFrameworksBuildPhase;
			buildActionMask = 2147483647;
			files = (
			);
			runOnlyForDeploymentPostprocessing = 0;
		};
/* End PBXFrameworksBuildPhase section */

/* Begin PBXGroup section */
		CD291F1E1BF635BE009A1FA6 /* tvOS */ = {
			isa = PBXGroup;
			children = (
			);
			name = tvOS;
			sourceTree = "<group>";
		};
		CD6083E5196CA106000B4F8D = {
			isa = PBXGroup;
			children = (
				CDD367381A2584A400807984 /* SWXMLHashPlayground.playground */,
				CD6083F1196CA106000B4F8D /* Source */,
				CD6083FE196CA106000B4F8D /* Tests */,
				CD6083F0196CA106000B4F8D /* Products */,
			);
			sourceTree = "<group>";
		};
		CD6083F0196CA106000B4F8D /* Products */ = {
			isa = PBXGroup;
			children = (
				CD6083EF196CA106000B4F8D /* SWXMLHash.framework */,
				CD6083FA196CA106000B4F8D /* SWXMLHash iOS Tests.xctest */,
				CD9D052C1A757D8B003CCB21 /* SWXMLHash.framework */,
				CD9D05361A757D8B003CCB21 /* SWXMLHash OSX Tests.xctest */,
				CDDEC74C1BF6311A00AB138B /* SWXMLHash.framework */,
				CDDEC7551BF6311B00AB138B /* SWXMLHash tvOS Tests.xctest */,
				CDDEC7681BF6316C00AB138B /* SWXMLHash.framework */,
			);
			name = Products;
			sourceTree = "<group>";
		};
		CD6083F1196CA106000B4F8D /* Source */ = {
			isa = PBXGroup;
			children = (
				CD6083F2196CA106000B4F8D /* Supporting Files */,
				CD6083F4196CA106000B4F8D /* SWXMLHash.h */,
				CD60840B196CA11D000B4F8D /* SWXMLHash.swift */,
				54B83CC41C849D9B00D588B5 /* SWXMLHash+TypeConversion.swift */,
			);
			path = Source;
			sourceTree = "<group>";
		};
		CD6083F2196CA106000B4F8D /* Supporting Files */ = {
			isa = PBXGroup;
			children = (
				CD6083F3196CA106000B4F8D /* Info.plist */,
			);
			name = "Supporting Files";
			sourceTree = "<group>";
		};
		CD6083FE196CA106000B4F8D /* Tests */ = {
			isa = PBXGroup;
			children = (
				CDC7F33B1B0ACC90006BF6E7 /* iOS */,
				CDC6D1321D32D7C300570DE5 /* LazyTypesConversionTests.swift */,
				CDC6D12A1D32D77F00570DE5 /* LazyWhiteSpaceParsingTests.swift */,
				CDC6D1261D32D76400570DE5 /* LazyXMLParsingTests.swift */,
				CDC6D1221D32D73900570DE5 /* MixedTextWithXMLElementsTests.swift */,
				CDC7F33C1B0ACC98006BF6E7 /* OSX */,
				CD6083FF196CA106000B4F8D /* Supporting Files */,
				CDC6D12E1D32D79F00570DE5 /* SWXMLHashConfigTests.swift */,
				CD4B5F3919E2C42D005C1F33 /* test.xml */,
				CD291F1E1BF635BE009A1FA6 /* tvOS */,
				CDC6D1421D32D9D200570DE5 /* TypeConversionArrayOfNonPrimitiveTypesTests.swift */,
				CDC6D1361D32D7F400570DE5 /* TypeConversionBasicTypesTests.swift */,
				CDC6D13A1D32D84900570DE5 /* TypeConversionComplexTypesTests.swift */,
				CDC6D13E1D32D98400570DE5 /* TypeConversionPrimitypeTypesTests.swift */,
				CDC6D11E1D32D70800570DE5 /* WhiteSpaceParsingTests.swift */,
				CDC6D11A1D32D6CE00570DE5 /* XMLParsingTests.swift */,
				6C0CE0F01D7440F8005F1248 /* LinuxShims.swift */,
				6C477A9C1D702C0900D76FCA /* LinuxMain.swift */,
			);
			name = Tests;
			path = Tests/SWXMLHashTests;
			sourceTree = "<group>";
		};
		CD6083FF196CA106000B4F8D /* Supporting Files */ = {
			isa = PBXGroup;
			children = (
				CD608400196CA106000B4F8D /* Info.plist */,
			);
			name = "Supporting Files";
			sourceTree = "<group>";
		};
		CDC7F33B1B0ACC90006BF6E7 /* iOS */ = {
			isa = PBXGroup;
			children = (
			);
			name = iOS;
			sourceTree = "<group>";
		};
		CDC7F33C1B0ACC98006BF6E7 /* OSX */ = {
			isa = PBXGroup;
			children = (
			);
			name = OSX;
			sourceTree = "<group>";
		};
/* End PBXGroup section */

/* Begin PBXHeadersBuildPhase section */
		CD6083EC196CA106000B4F8D /* Headers */ = {
			isa = PBXHeadersBuildPhase;
			buildActionMask = 2147483647;
			files = (
				CD6083F5196CA106000B4F8D /* SWXMLHash.h in Headers */,
			);
			runOnlyForDeploymentPostprocessing = 0;
		};
		CD9D05291A757D8B003CCB21 /* Headers */ = {
			isa = PBXHeadersBuildPhase;
			buildActionMask = 2147483647;
			files = (
				CD7934C51A7581F200867857 /* SWXMLHash.h in Headers */,
			);
			runOnlyForDeploymentPostprocessing = 0;
		};
		CDDEC7491BF6311A00AB138B /* Headers */ = {
			isa = PBXHeadersBuildPhase;
			buildActionMask = 2147483647;
			files = (
				CDDEC7701BF632D200AB138B /* SWXMLHash.h in Headers */,
			);
			runOnlyForDeploymentPostprocessing = 0;
		};
		CDDEC7651BF6316C00AB138B /* Headers */ = {
			isa = PBXHeadersBuildPhase;
			buildActionMask = 2147483647;
			files = (
				CDDEC7711BF632DD00AB138B /* SWXMLHash.h in Headers */,
			);
			runOnlyForDeploymentPostprocessing = 0;
		};
/* End PBXHeadersBuildPhase section */

/* Begin PBXNativeTarget section */
		CD6083EE196CA106000B4F8D /* SWXMLHash iOS */ = {
			isa = PBXNativeTarget;
			buildConfigurationList = CD608405196CA106000B4F8D /* Build configuration list for PBXNativeTarget "SWXMLHash iOS" */;
			buildPhases = (
				CD6083EA196CA106000B4F8D /* Sources */,
				CD6083EB196CA106000B4F8D /* Frameworks */,
				CD6083EC196CA106000B4F8D /* Headers */,
				CD6083ED196CA106000B4F8D /* Resources */,
			);
			buildRules = (
			);
			dependencies = (
			);
			name = "SWXMLHash iOS";
			productName = SWXMLHash;
			productReference = CD6083EF196CA106000B4F8D /* SWXMLHash.framework */;
			productType = "com.apple.product-type.framework";
		};
		CD6083F9196CA106000B4F8D /* SWXMLHash iOS Tests */ = {
			isa = PBXNativeTarget;
			buildConfigurationList = CD608408196CA106000B4F8D /* Build configuration list for PBXNativeTarget "SWXMLHash iOS Tests" */;
			buildPhases = (
				CD6083F6196CA106000B4F8D /* Sources */,
				CD6083F7196CA106000B4F8D /* Frameworks */,
				CD6083F8196CA106000B4F8D /* Resources */,
				CDEB517F1B0ACDBA00966541 /* CopyFiles */,
			);
			buildRules = (
			);
			dependencies = (
				CD6083FD196CA106000B4F8D /* PBXTargetDependency */,
			);
			name = "SWXMLHash iOS Tests";
			productName = SWXMLHashTests;
			productReference = CD6083FA196CA106000B4F8D /* SWXMLHash iOS Tests.xctest */;
			productType = "com.apple.product-type.bundle.unit-test";
		};
		CD9D052B1A757D8B003CCB21 /* SWXMLHash OSX */ = {
			isa = PBXNativeTarget;
			buildConfigurationList = CD9D053F1A757D8B003CCB21 /* Build configuration list for PBXNativeTarget "SWXMLHash OSX" */;
			buildPhases = (
				CD9D05271A757D8B003CCB21 /* Sources */,
				CD9D05281A757D8B003CCB21 /* Frameworks */,
				CD9D05291A757D8B003CCB21 /* Headers */,
				CD9D052A1A757D8B003CCB21 /* Resources */,
			);
			buildRules = (
			);
			dependencies = (
			);
			name = "SWXMLHash OSX";
			productName = SWXMLHashOSX;
			productReference = CD9D052C1A757D8B003CCB21 /* SWXMLHash.framework */;
			productType = "com.apple.product-type.framework";
		};
		CD9D05351A757D8B003CCB21 /* SWXMLHash OSX Tests */ = {
			isa = PBXNativeTarget;
			buildConfigurationList = CD9D05421A757D8B003CCB21 /* Build configuration list for PBXNativeTarget "SWXMLHash OSX Tests" */;
			buildPhases = (
				CD9D05321A757D8B003CCB21 /* Sources */,
				CD9D05331A757D8B003CCB21 /* Frameworks */,
				CD9D05341A757D8B003CCB21 /* Resources */,
				CDEB51821B0ACDD400966541 /* CopyFiles */,
			);
			buildRules = (
			);
			dependencies = (
				CD9D05391A757D8B003CCB21 /* PBXTargetDependency */,
			);
			name = "SWXMLHash OSX Tests";
			productName = SWXMLHashOSXTests;
			productReference = CD9D05361A757D8B003CCB21 /* SWXMLHash OSX Tests.xctest */;
			productType = "com.apple.product-type.bundle.unit-test";
		};
		CDDEC74B1BF6311A00AB138B /* SWXMLHash tvOS */ = {
			isa = PBXNativeTarget;
			buildConfigurationList = CDDEC75D1BF6311B00AB138B /* Build configuration list for PBXNativeTarget "SWXMLHash tvOS" */;
			buildPhases = (
				CDDEC7471BF6311A00AB138B /* Sources */,
				CDDEC7481BF6311A00AB138B /* Frameworks */,
				CDDEC7491BF6311A00AB138B /* Headers */,
				CDDEC74A1BF6311A00AB138B /* Resources */,
			);
			buildRules = (
			);
			dependencies = (
			);
			name = "SWXMLHash tvOS";
			productName = SWXMLHash;
			productReference = CDDEC74C1BF6311A00AB138B /* SWXMLHash.framework */;
			productType = "com.apple.product-type.framework";
		};
		CDDEC7541BF6311B00AB138B /* SWXMLHash tvOS Tests */ = {
			isa = PBXNativeTarget;
			buildConfigurationList = CDDEC7601BF6311B00AB138B /* Build configuration list for PBXNativeTarget "SWXMLHash tvOS Tests" */;
			buildPhases = (
				CDDEC7511BF6311B00AB138B /* Sources */,
				CDDEC7521BF6311B00AB138B /* Frameworks */,
				CDDEC7531BF6311B00AB138B /* Resources */,
				CD291F1F1BF63602009A1FA6 /* CopyFiles */,
			);
			buildRules = (
			);
			dependencies = (
				CDDEC7581BF6311B00AB138B /* PBXTargetDependency */,
			);
			name = "SWXMLHash tvOS Tests";
			productName = SWXMLHashTests;
			productReference = CDDEC7551BF6311B00AB138B /* SWXMLHash tvOS Tests.xctest */;
			productType = "com.apple.product-type.bundle.unit-test";
		};
		CDDEC7671BF6316C00AB138B /* SWXMLHash watchOS */ = {
			isa = PBXNativeTarget;
			buildConfigurationList = CDDEC76D1BF6316C00AB138B /* Build configuration list for PBXNativeTarget "SWXMLHash watchOS" */;
			buildPhases = (
				CDDEC7631BF6316C00AB138B /* Sources */,
				CDDEC7641BF6316C00AB138B /* Frameworks */,
				CDDEC7651BF6316C00AB138B /* Headers */,
				CDDEC7661BF6316C00AB138B /* Resources */,
			);
			buildRules = (
			);
			dependencies = (
			);
			name = "SWXMLHash watchOS";
			productName = SWXMLHash;
			productReference = CDDEC7681BF6316C00AB138B /* SWXMLHash.framework */;
			productType = "com.apple.product-type.framework";
		};
/* End PBXNativeTarget section */

/* Begin PBXProject section */
		CD6083E6196CA106000B4F8D /* Project object */ = {
			isa = PBXProject;
			attributes = {
				LastSwiftUpdateCheck = 0710;
				LastUpgradeCheck = 0800;
				TargetAttributes = {
					CD6083EE196CA106000B4F8D = {
						CreatedOnToolsVersion = 6.0;
						LastSwiftMigration = 0800;
					};
					CD6083F9196CA106000B4F8D = {
						CreatedOnToolsVersion = 6.0;
						LastSwiftMigration = 0800;
						TestTargetID = CD6083EE196CA106000B4F8D;
					};
					CD9D052B1A757D8B003CCB21 = {
						CreatedOnToolsVersion = 6.1.1;
						LastSwiftMigration = 0800;
					};
					CD9D05351A757D8B003CCB21 = {
						CreatedOnToolsVersion = 6.1.1;
						LastSwiftMigration = 0800;
					};
					CDDEC74B1BF6311A00AB138B = {
						CreatedOnToolsVersion = 7.1.1;
						LastSwiftMigration = 0800;
					};
					CDDEC7541BF6311B00AB138B = {
						CreatedOnToolsVersion = 7.1.1;
						LastSwiftMigration = 0800;
					};
					CDDEC7671BF6316C00AB138B = {
						CreatedOnToolsVersion = 7.1.1;
						LastSwiftMigration = 0800;
					};
				};
			};
			buildConfigurationList = CD6083E9196CA106000B4F8D /* Build configuration list for PBXProject "SWXMLHash" */;
			compatibilityVersion = "Xcode 3.2";
			developmentRegion = English;
			hasScannedForEncodings = 0;
			knownRegions = (
				en,
			);
			mainGroup = CD6083E5196CA106000B4F8D;
			productRefGroup = CD6083F0196CA106000B4F8D /* Products */;
			projectDirPath = "";
			projectRoot = "";
			targets = (
				CD6083EE196CA106000B4F8D /* SWXMLHash iOS */,
				CD6083F9196CA106000B4F8D /* SWXMLHash iOS Tests */,
				CD9D052B1A757D8B003CCB21 /* SWXMLHash OSX */,
				CD9D05351A757D8B003CCB21 /* SWXMLHash OSX Tests */,
				CDDEC74B1BF6311A00AB138B /* SWXMLHash tvOS */,
				CDDEC7541BF6311B00AB138B /* SWXMLHash tvOS Tests */,
				CDDEC7671BF6316C00AB138B /* SWXMLHash watchOS */,
			);
		};
/* End PBXProject section */

/* Begin PBXResourcesBuildPhase section */
		CD6083ED196CA106000B4F8D /* Resources */ = {
			isa = PBXResourcesBuildPhase;
			buildActionMask = 2147483647;
			files = (
			);
			runOnlyForDeploymentPostprocessing = 0;
		};
		CD6083F8196CA106000B4F8D /* Resources */ = {
			isa = PBXResourcesBuildPhase;
			buildActionMask = 2147483647;
			files = (
				CD4B5F3A19E2C42D005C1F33 /* test.xml in Resources */,
			);
			runOnlyForDeploymentPostprocessing = 0;
		};
		CD9D052A1A757D8B003CCB21 /* Resources */ = {
			isa = PBXResourcesBuildPhase;
			buildActionMask = 2147483647;
			files = (
			);
			runOnlyForDeploymentPostprocessing = 0;
		};
		CD9D05341A757D8B003CCB21 /* Resources */ = {
			isa = PBXResourcesBuildPhase;
			buildActionMask = 2147483647;
			files = (
				CD7934C41A7581E600867857 /* test.xml in Resources */,
			);
			runOnlyForDeploymentPostprocessing = 0;
		};
		CDDEC74A1BF6311A00AB138B /* Resources */ = {
			isa = PBXResourcesBuildPhase;
			buildActionMask = 2147483647;
			files = (
			);
			runOnlyForDeploymentPostprocessing = 0;
		};
		CDDEC7531BF6311B00AB138B /* Resources */ = {
			isa = PBXResourcesBuildPhase;
			buildActionMask = 2147483647;
			files = (
				CD291F221BF6365A009A1FA6 /* test.xml in Resources */,
			);
			runOnlyForDeploymentPostprocessing = 0;
		};
		CDDEC7661BF6316C00AB138B /* Resources */ = {
			isa = PBXResourcesBuildPhase;
			buildActionMask = 2147483647;
			files = (
			);
			runOnlyForDeploymentPostprocessing = 0;
		};
/* End PBXResourcesBuildPhase section */

/* Begin PBXSourcesBuildPhase section */
		CD6083EA196CA106000B4F8D /* Sources */ = {
			isa = PBXSourcesBuildPhase;
			buildActionMask = 2147483647;
			files = (
				CD60840C196CA11D000B4F8D /* SWXMLHash.swift in Sources */,
				54B83CC51C849D9B00D588B5 /* SWXMLHash+TypeConversion.swift in Sources */,
			);
			runOnlyForDeploymentPostprocessing = 0;
		};
		CD6083F6196CA106000B4F8D /* Sources */ = {
			isa = PBXSourcesBuildPhase;
			buildActionMask = 2147483647;
			files = (
				CDC6D13B1D32D84900570DE5 /* TypeConversionComplexTypesTests.swift in Sources */,
				CDC6D12B1D32D77F00570DE5 /* LazyWhiteSpaceParsingTests.swift in Sources */,
				CDC6D1371D32D7F400570DE5 /* TypeConversionBasicTypesTests.swift in Sources */,
				CDC6D11B1D32D6CE00570DE5 /* XMLParsingTests.swift in Sources */,
				CDC6D1271D32D76400570DE5 /* LazyXMLParsingTests.swift in Sources */,
				CDC6D12F1D32D79F00570DE5 /* SWXMLHashConfigTests.swift in Sources */,
				CDC6D13F1D32D98400570DE5 /* TypeConversionPrimitypeTypesTests.swift in Sources */,
				CDC6D1431D32D9D200570DE5 /* TypeConversionArrayOfNonPrimitiveTypesTests.swift in Sources */,
				CDC6D11F1D32D70800570DE5 /* WhiteSpaceParsingTests.swift in Sources */,
				CDC6D1231D32D73900570DE5 /* MixedTextWithXMLElementsTests.swift in Sources */,
				CDC6D1331D32D7C300570DE5 /* LazyTypesConversionTests.swift in Sources */,
			);
			runOnlyForDeploymentPostprocessing = 0;
		};
		CD9D05271A757D8B003CCB21 /* Sources */ = {
			isa = PBXSourcesBuildPhase;
			buildActionMask = 2147483647;
			files = (
				CD7934C61A7581F500867857 /* SWXMLHash.swift in Sources */,
				54B83CC61C849D9B00D588B5 /* SWXMLHash+TypeConversion.swift in Sources */,
			);
			runOnlyForDeploymentPostprocessing = 0;
		};
		CD9D05321A757D8B003CCB21 /* Sources */ = {
			isa = PBXSourcesBuildPhase;
			buildActionMask = 2147483647;
			files = (
				CDC6D13C1D32D84900570DE5 /* TypeConversionComplexTypesTests.swift in Sources */,
				CDC6D12C1D32D77F00570DE5 /* LazyWhiteSpaceParsingTests.swift in Sources */,
				CDC6D1381D32D7F400570DE5 /* TypeConversionBasicTypesTests.swift in Sources */,
				CDC6D11C1D32D6CE00570DE5 /* XMLParsingTests.swift in Sources */,
				CDC6D1281D32D76400570DE5 /* LazyXMLParsingTests.swift in Sources */,
				CDC6D1301D32D79F00570DE5 /* SWXMLHashConfigTests.swift in Sources */,
				CDC6D1401D32D98400570DE5 /* TypeConversionPrimitypeTypesTests.swift in Sources */,
				CDC6D1441D32D9D200570DE5 /* TypeConversionArrayOfNonPrimitiveTypesTests.swift in Sources */,
				CDC6D1201D32D70800570DE5 /* WhiteSpaceParsingTests.swift in Sources */,
				CDC6D1241D32D73900570DE5 /* MixedTextWithXMLElementsTests.swift in Sources */,
				CDC6D1341D32D7C300570DE5 /* LazyTypesConversionTests.swift in Sources */,
			);
			runOnlyForDeploymentPostprocessing = 0;
		};
		CDDEC7471BF6311A00AB138B /* Sources */ = {
			isa = PBXSourcesBuildPhase;
			buildActionMask = 2147483647;
			files = (
				CDEA72731C00B0D900C10B28 /* SWXMLHash.swift in Sources */,
				54B83CC71C849D9B00D588B5 /* SWXMLHash+TypeConversion.swift in Sources */,
			);
			runOnlyForDeploymentPostprocessing = 0;
		};
		CDDEC7511BF6311B00AB138B /* Sources */ = {
			isa = PBXSourcesBuildPhase;
			buildActionMask = 2147483647;
			files = (
				CDC6D13D1D32D84900570DE5 /* TypeConversionComplexTypesTests.swift in Sources */,
				CDC6D12D1D32D77F00570DE5 /* LazyWhiteSpaceParsingTests.swift in Sources */,
				CDC6D1391D32D7F400570DE5 /* TypeConversionBasicTypesTests.swift in Sources */,
				CDC6D11D1D32D6CE00570DE5 /* XMLParsingTests.swift in Sources */,
				CDC6D1291D32D76400570DE5 /* LazyXMLParsingTests.swift in Sources */,
				CDC6D1311D32D79F00570DE5 /* SWXMLHashConfigTests.swift in Sources */,
				CDC6D1411D32D98400570DE5 /* TypeConversionPrimitypeTypesTests.swift in Sources */,
				CDC6D1451D32D9D200570DE5 /* TypeConversionArrayOfNonPrimitiveTypesTests.swift in Sources */,
				CDC6D1211D32D70800570DE5 /* WhiteSpaceParsingTests.swift in Sources */,
				CDC6D1251D32D73900570DE5 /* MixedTextWithXMLElementsTests.swift in Sources */,
				CDC6D1351D32D7C300570DE5 /* LazyTypesConversionTests.swift in Sources */,
			);
			runOnlyForDeploymentPostprocessing = 0;
		};
		CDDEC7631BF6316C00AB138B /* Sources */ = {
			isa = PBXSourcesBuildPhase;
			buildActionMask = 2147483647;
			files = (
				CDEA72741C00B0E300C10B28 /* SWXMLHash.swift in Sources */,
				54B83CC81C849D9B00D588B5 /* SWXMLHash+TypeConversion.swift in Sources */,
			);
			runOnlyForDeploymentPostprocessing = 0;
		};
/* End PBXSourcesBuildPhase section */

/* Begin PBXTargetDependency section */
		CD6083FD196CA106000B4F8D /* PBXTargetDependency */ = {
			isa = PBXTargetDependency;
			target = CD6083EE196CA106000B4F8D /* SWXMLHash iOS */;
			targetProxy = CD6083FC196CA106000B4F8D /* PBXContainerItemProxy */;
		};
		CD9D05391A757D8B003CCB21 /* PBXTargetDependency */ = {
			isa = PBXTargetDependency;
			target = CD9D052B1A757D8B003CCB21 /* SWXMLHash OSX */;
			targetProxy = CD9D05381A757D8B003CCB21 /* PBXContainerItemProxy */;
		};
		CDDEC7581BF6311B00AB138B /* PBXTargetDependency */ = {
			isa = PBXTargetDependency;
			target = CDDEC74B1BF6311A00AB138B /* SWXMLHash tvOS */;
			targetProxy = CDDEC7571BF6311B00AB138B /* PBXContainerItemProxy */;
		};
/* End PBXTargetDependency section */

/* Begin XCBuildConfiguration section */
		CD608403196CA106000B4F8D /* Debug */ = {
			isa = XCBuildConfiguration;
			buildSettings = {
				ALWAYS_SEARCH_USER_PATHS = NO;
				CLANG_CXX_LANGUAGE_STANDARD = "gnu++0x";
				CLANG_CXX_LIBRARY = "libc++";
				CLANG_ENABLE_MODULES = YES;
				CLANG_ENABLE_OBJC_ARC = YES;
				CLANG_WARN_BOOL_CONVERSION = YES;
				CLANG_WARN_CONSTANT_CONVERSION = YES;
				CLANG_WARN_DIRECT_OBJC_ISA_USAGE = YES_ERROR;
				CLANG_WARN_EMPTY_BODY = YES;
				CLANG_WARN_ENUM_CONVERSION = YES;
				CLANG_WARN_INFINITE_RECURSION = YES;
				CLANG_WARN_INT_CONVERSION = YES;
				CLANG_WARN_OBJC_ROOT_CLASS = YES_ERROR;
				CLANG_WARN_SUSPICIOUS_MOVE = YES;
				CLANG_WARN_UNREACHABLE_CODE = YES;
				CLANG_WARN__DUPLICATE_METHOD_MATCH = YES;
				"CODE_SIGN_IDENTITY[sdk=iphoneos*]" = "iPhone Developer";
				COPY_PHASE_STRIP = NO;
				CURRENT_PROJECT_VERSION = 1;
				ENABLE_STRICT_OBJC_MSGSEND = YES;
				ENABLE_TESTABILITY = YES;
				GCC_C_LANGUAGE_STANDARD = gnu99;
				GCC_DYNAMIC_NO_PIC = NO;
				GCC_NO_COMMON_BLOCKS = YES;
				GCC_OPTIMIZATION_LEVEL = 0;
				GCC_PREPROCESSOR_DEFINITIONS = (
					"DEBUG=1",
					"$(inherited)",
				);
				GCC_SYMBOLS_PRIVATE_EXTERN = NO;
				GCC_WARN_64_TO_32_BIT_CONVERSION = YES;
				GCC_WARN_ABOUT_RETURN_TYPE = YES_ERROR;
				GCC_WARN_UNDECLARED_SELECTOR = YES;
				GCC_WARN_UNINITIALIZED_AUTOS = YES_AGGRESSIVE;
				GCC_WARN_UNUSED_FUNCTION = YES;
				GCC_WARN_UNUSED_VARIABLE = YES;
				IPHONEOS_DEPLOYMENT_TARGET = 8.0;
				MTL_ENABLE_DEBUG_INFO = YES;
				ONLY_ACTIVE_ARCH = YES;
				SDKROOT = iphoneos;
				SWIFT_OPTIMIZATION_LEVEL = "-Onone";
<<<<<<< HEAD
				SWIFT_VERSION = 3.0;
=======
				SWIFT_VERSION = 2.3;
>>>>>>> d9b0dd74
				TARGETED_DEVICE_FAMILY = "1,2";
				VERSIONING_SYSTEM = "apple-generic";
				VERSION_INFO_PREFIX = "";
			};
			name = Debug;
		};
		CD608404196CA106000B4F8D /* Release */ = {
			isa = XCBuildConfiguration;
			buildSettings = {
				ALWAYS_SEARCH_USER_PATHS = NO;
				CLANG_CXX_LANGUAGE_STANDARD = "gnu++0x";
				CLANG_CXX_LIBRARY = "libc++";
				CLANG_ENABLE_MODULES = YES;
				CLANG_ENABLE_OBJC_ARC = YES;
				CLANG_WARN_BOOL_CONVERSION = YES;
				CLANG_WARN_CONSTANT_CONVERSION = YES;
				CLANG_WARN_DIRECT_OBJC_ISA_USAGE = YES_ERROR;
				CLANG_WARN_EMPTY_BODY = YES;
				CLANG_WARN_ENUM_CONVERSION = YES;
				CLANG_WARN_INFINITE_RECURSION = YES;
				CLANG_WARN_INT_CONVERSION = YES;
				CLANG_WARN_OBJC_ROOT_CLASS = YES_ERROR;
				CLANG_WARN_SUSPICIOUS_MOVE = YES;
				CLANG_WARN_UNREACHABLE_CODE = YES;
				CLANG_WARN__DUPLICATE_METHOD_MATCH = YES;
				"CODE_SIGN_IDENTITY[sdk=iphoneos*]" = "iPhone Developer";
				COPY_PHASE_STRIP = YES;
				CURRENT_PROJECT_VERSION = 1;
				ENABLE_NS_ASSERTIONS = NO;
				ENABLE_STRICT_OBJC_MSGSEND = YES;
				GCC_C_LANGUAGE_STANDARD = gnu99;
				GCC_NO_COMMON_BLOCKS = YES;
				GCC_WARN_64_TO_32_BIT_CONVERSION = YES;
				GCC_WARN_ABOUT_RETURN_TYPE = YES_ERROR;
				GCC_WARN_UNDECLARED_SELECTOR = YES;
				GCC_WARN_UNINITIALIZED_AUTOS = YES_AGGRESSIVE;
				GCC_WARN_UNUSED_FUNCTION = YES;
				GCC_WARN_UNUSED_VARIABLE = YES;
				IPHONEOS_DEPLOYMENT_TARGET = 8.0;
				MTL_ENABLE_DEBUG_INFO = NO;
				SDKROOT = iphoneos;
<<<<<<< HEAD
				SWIFT_VERSION = 3.0;
=======
				SWIFT_OPTIMIZATION_LEVEL = "-Owholemodule";
				SWIFT_VERSION = 2.3;
>>>>>>> d9b0dd74
				TARGETED_DEVICE_FAMILY = "1,2";
				VALIDATE_PRODUCT = YES;
				VERSIONING_SYSTEM = "apple-generic";
				VERSION_INFO_PREFIX = "";
			};
			name = Release;
		};
		CD608406196CA106000B4F8D /* Debug */ = {
			isa = XCBuildConfiguration;
			buildSettings = {
				APPLICATION_EXTENSION_API_ONLY = YES;
				BITCODE_GENERATION_MODE = marker;
				CLANG_ENABLE_MODULES = YES;
				CODE_SIGN_IDENTITY = "iPhone Developer";
				"CODE_SIGN_IDENTITY[sdk=iphoneos*]" = "";
				DEFINES_MODULE = YES;
				DYLIB_COMPATIBILITY_VERSION = 1;
				DYLIB_CURRENT_VERSION = 1;
				DYLIB_INSTALL_NAME_BASE = "@rpath";
				INFOPLIST_FILE = "$(SRCROOT)/Source/Info.plist";
				INSTALL_PATH = "$(LOCAL_LIBRARY_DIR)/Frameworks";
				IPHONEOS_DEPLOYMENT_TARGET = 8.0;
				LD_RUNPATH_SEARCH_PATHS = "$(inherited) @executable_path/Frameworks @loader_path/Frameworks";
				PRODUCT_BUNDLE_IDENTIFIER = "drmohundro.$(PRODUCT_NAME:rfc1034identifier)";
				PRODUCT_NAME = SWXMLHash;
				SKIP_INSTALL = YES;
				SWIFT_OPTIMIZATION_LEVEL = "-Onone";
			};
			name = Debug;
		};
		CD608407196CA106000B4F8D /* Release */ = {
			isa = XCBuildConfiguration;
			buildSettings = {
				APPLICATION_EXTENSION_API_ONLY = YES;
				BITCODE_GENERATION_MODE = bitcode;
				CLANG_ENABLE_MODULES = YES;
				CODE_SIGN_IDENTITY = "iPhone Developer";
				"CODE_SIGN_IDENTITY[sdk=iphoneos*]" = "";
				DEFINES_MODULE = YES;
				DYLIB_COMPATIBILITY_VERSION = 1;
				DYLIB_CURRENT_VERSION = 1;
				DYLIB_INSTALL_NAME_BASE = "@rpath";
				INFOPLIST_FILE = "$(SRCROOT)/Source/Info.plist";
				INSTALL_PATH = "$(LOCAL_LIBRARY_DIR)/Frameworks";
				IPHONEOS_DEPLOYMENT_TARGET = 8.0;
				LD_RUNPATH_SEARCH_PATHS = "$(inherited) @executable_path/Frameworks @loader_path/Frameworks";
				PRODUCT_BUNDLE_IDENTIFIER = "drmohundro.$(PRODUCT_NAME:rfc1034identifier)";
				PRODUCT_NAME = SWXMLHash;
				SKIP_INSTALL = YES;
				SWIFT_OPTIMIZATION_LEVEL = "-Owholemodule";
			};
			name = Release;
		};
		CD608409196CA106000B4F8D /* Debug */ = {
			isa = XCBuildConfiguration;
			buildSettings = {
				FRAMEWORK_SEARCH_PATHS = (
					"$(PLATFORM_DIR)/Developer/Library/Frameworks",
					"$(inherited)",
				);
				GCC_PREPROCESSOR_DEFINITIONS = (
					"DEBUG=1",
					"$(inherited)",
				);
				INFOPLIST_FILE = Tests/SWXMLHashTests/Info.plist;
				LD_RUNPATH_SEARCH_PATHS = "$(inherited) @executable_path/Frameworks @loader_path/Frameworks";
				PRODUCT_BUNDLE_IDENTIFIER = "drmohundro.${PRODUCT_NAME:rfc1034identifier}";
				PRODUCT_NAME = "$(TARGET_NAME)";
			};
			name = Debug;
		};
		CD60840A196CA106000B4F8D /* Release */ = {
			isa = XCBuildConfiguration;
			buildSettings = {
				FRAMEWORK_SEARCH_PATHS = (
					"$(PLATFORM_DIR)/Developer/Library/Frameworks",
					"$(inherited)",
				);
				INFOPLIST_FILE = Tests/SWXMLHashTests/Info.plist;
				LD_RUNPATH_SEARCH_PATHS = "$(inherited) @executable_path/Frameworks @loader_path/Frameworks";
				PRODUCT_BUNDLE_IDENTIFIER = "drmohundro.${PRODUCT_NAME:rfc1034identifier}";
				PRODUCT_NAME = "$(TARGET_NAME)";
				SWIFT_OPTIMIZATION_LEVEL = "-Owholemodule";
			};
			name = Release;
		};
		CD9D05401A757D8B003CCB21 /* Debug */ = {
			isa = XCBuildConfiguration;
			buildSettings = {
				BITCODE_GENERATION_MODE = marker;
				"CODE_SIGN_IDENTITY[sdk=iphoneos*]" = "";
				COMBINE_HIDPI_IMAGES = YES;
				DEFINES_MODULE = YES;
				DYLIB_COMPATIBILITY_VERSION = 1;
				DYLIB_CURRENT_VERSION = 1;
				DYLIB_INSTALL_NAME_BASE = "@rpath";
				FRAMEWORK_VERSION = A;
				GCC_PREPROCESSOR_DEFINITIONS = (
					"DEBUG=1",
					"$(inherited)",
				);
				INFOPLIST_FILE = "$(SRCROOT)/Source/Info.plist";
				INSTALL_PATH = "$(LOCAL_LIBRARY_DIR)/Frameworks";
				LD_RUNPATH_SEARCH_PATHS = "$(inherited) @executable_path/../Frameworks @loader_path/Frameworks";
				MACOSX_DEPLOYMENT_TARGET = 10.10;
				PRODUCT_BUNDLE_IDENTIFIER = "drmohundro.$(PRODUCT_NAME:rfc1034identifier)";
				PRODUCT_MODULE_NAME = SWXMLHash;
				PRODUCT_NAME = SWXMLHash;
				SDKROOT = macosx;
				SKIP_INSTALL = YES;
			};
			name = Debug;
		};
		CD9D05411A757D8B003CCB21 /* Release */ = {
			isa = XCBuildConfiguration;
			buildSettings = {
				BITCODE_GENERATION_MODE = bitcode;
				"CODE_SIGN_IDENTITY[sdk=iphoneos*]" = "";
				COMBINE_HIDPI_IMAGES = YES;
				DEBUG_INFORMATION_FORMAT = "dwarf-with-dsym";
				DEFINES_MODULE = YES;
				DYLIB_COMPATIBILITY_VERSION = 1;
				DYLIB_CURRENT_VERSION = 1;
				DYLIB_INSTALL_NAME_BASE = "@rpath";
				FRAMEWORK_VERSION = A;
				INFOPLIST_FILE = "$(SRCROOT)/Source/Info.plist";
				INSTALL_PATH = "$(LOCAL_LIBRARY_DIR)/Frameworks";
				LD_RUNPATH_SEARCH_PATHS = "$(inherited) @executable_path/../Frameworks @loader_path/Frameworks";
				MACOSX_DEPLOYMENT_TARGET = 10.10;
				PRODUCT_BUNDLE_IDENTIFIER = "drmohundro.$(PRODUCT_NAME:rfc1034identifier)";
				PRODUCT_MODULE_NAME = SWXMLHash;
				PRODUCT_NAME = SWXMLHash;
				SDKROOT = macosx;
				SKIP_INSTALL = YES;
				SWIFT_OPTIMIZATION_LEVEL = "-Owholemodule";
			};
			name = Release;
		};
		CD9D05431A757D8B003CCB21 /* Debug */ = {
			isa = XCBuildConfiguration;
			buildSettings = {
				COMBINE_HIDPI_IMAGES = YES;
				FRAMEWORK_SEARCH_PATHS = (
					"$(DEVELOPER_FRAMEWORKS_DIR)",
					"$(inherited)",
				);
				GCC_PREPROCESSOR_DEFINITIONS = (
					"DEBUG=1",
					"$(inherited)",
				);
				INFOPLIST_FILE = Tests/SWXMLHashTests/Info.plist;
				LD_RUNPATH_SEARCH_PATHS = "$(inherited) @executable_path/../Frameworks @loader_path/../Frameworks";
				MACOSX_DEPLOYMENT_TARGET = 10.10;
				PRODUCT_BUNDLE_IDENTIFIER = "drmohundro.${PRODUCT_NAME:rfc1034identifier}";
				PRODUCT_NAME = "$(TARGET_NAME)";
				SDKROOT = macosx;
			};
			name = Debug;
		};
		CD9D05441A757D8B003CCB21 /* Release */ = {
			isa = XCBuildConfiguration;
			buildSettings = {
				COMBINE_HIDPI_IMAGES = YES;
				DEBUG_INFORMATION_FORMAT = "dwarf-with-dsym";
				FRAMEWORK_SEARCH_PATHS = (
					"$(DEVELOPER_FRAMEWORKS_DIR)",
					"$(inherited)",
				);
				INFOPLIST_FILE = Tests/SWXMLHashTests/Info.plist;
				LD_RUNPATH_SEARCH_PATHS = "$(inherited) @executable_path/../Frameworks @loader_path/../Frameworks";
				MACOSX_DEPLOYMENT_TARGET = 10.10;
				PRODUCT_BUNDLE_IDENTIFIER = "drmohundro.${PRODUCT_NAME:rfc1034identifier}";
				PRODUCT_NAME = "$(TARGET_NAME)";
				SDKROOT = macosx;
				SWIFT_OPTIMIZATION_LEVEL = "-Owholemodule";
			};
			name = Release;
		};
		CDDEC75E1BF6311B00AB138B /* Debug */ = {
			isa = XCBuildConfiguration;
			buildSettings = {
				"CODE_SIGN_IDENTITY[sdk=appletvos*]" = "";
				DEBUG_INFORMATION_FORMAT = dwarf;
				DEFINES_MODULE = YES;
				DYLIB_COMPATIBILITY_VERSION = 1;
				DYLIB_CURRENT_VERSION = 1;
				DYLIB_INSTALL_NAME_BASE = "@rpath";
				GCC_NO_COMMON_BLOCKS = YES;
				INFOPLIST_FILE = "$(SRCROOT)/Source/Info.plist";
				INSTALL_PATH = "$(LOCAL_LIBRARY_DIR)/Frameworks";
				LD_RUNPATH_SEARCH_PATHS = "$(inherited) @executable_path/Frameworks @loader_path/Frameworks";
				PRODUCT_BUNDLE_IDENTIFIER = drmohundro.SWXMLHash;
				PRODUCT_NAME = SWXMLHash;
				SDKROOT = appletvos;
				SKIP_INSTALL = YES;
				TARGETED_DEVICE_FAMILY = 3;
				TVOS_DEPLOYMENT_TARGET = 9.0;
			};
			name = Debug;
		};
		CDDEC75F1BF6311B00AB138B /* Release */ = {
			isa = XCBuildConfiguration;
			buildSettings = {
				"CODE_SIGN_IDENTITY[sdk=appletvos*]" = "";
				COPY_PHASE_STRIP = NO;
				DEBUG_INFORMATION_FORMAT = "dwarf-with-dsym";
				DEFINES_MODULE = YES;
				DYLIB_COMPATIBILITY_VERSION = 1;
				DYLIB_CURRENT_VERSION = 1;
				DYLIB_INSTALL_NAME_BASE = "@rpath";
				GCC_NO_COMMON_BLOCKS = YES;
				INFOPLIST_FILE = "$(SRCROOT)/Source/Info.plist";
				INSTALL_PATH = "$(LOCAL_LIBRARY_DIR)/Frameworks";
				LD_RUNPATH_SEARCH_PATHS = "$(inherited) @executable_path/Frameworks @loader_path/Frameworks";
				PRODUCT_BUNDLE_IDENTIFIER = drmohundro.SWXMLHash;
				PRODUCT_NAME = SWXMLHash;
				SDKROOT = appletvos;
				SKIP_INSTALL = YES;
				SWIFT_OPTIMIZATION_LEVEL = "-Owholemodule";
				TARGETED_DEVICE_FAMILY = 3;
				TVOS_DEPLOYMENT_TARGET = 9.0;
			};
			name = Release;
		};
		CDDEC7611BF6311B00AB138B /* Debug */ = {
			isa = XCBuildConfiguration;
			buildSettings = {
				DEBUG_INFORMATION_FORMAT = dwarf;
				FRAMEWORK_SEARCH_PATHS = "$(inherited)";
				GCC_NO_COMMON_BLOCKS = YES;
				INFOPLIST_FILE = Tests/SWXMLHashTests/Info.plist;
				LD_RUNPATH_SEARCH_PATHS = "$(inherited) @executable_path/Frameworks @loader_path/Frameworks";
				PRODUCT_BUNDLE_IDENTIFIER = "drmohundro.SWXMLHash-tvOS-Tests";
				PRODUCT_NAME = "$(TARGET_NAME)";
				SDKROOT = appletvos;
				TVOS_DEPLOYMENT_TARGET = 9.0;
			};
			name = Debug;
		};
		CDDEC7621BF6311B00AB138B /* Release */ = {
			isa = XCBuildConfiguration;
			buildSettings = {
				COPY_PHASE_STRIP = NO;
				DEBUG_INFORMATION_FORMAT = "dwarf-with-dsym";
				FRAMEWORK_SEARCH_PATHS = "$(inherited)";
				GCC_NO_COMMON_BLOCKS = YES;
				INFOPLIST_FILE = Tests/SWXMLHashTests/Info.plist;
				LD_RUNPATH_SEARCH_PATHS = "$(inherited) @executable_path/Frameworks @loader_path/Frameworks";
				PRODUCT_BUNDLE_IDENTIFIER = "drmohundro.SWXMLHash-tvOS-Tests";
				PRODUCT_NAME = "$(TARGET_NAME)";
				SDKROOT = appletvos;
				SWIFT_OPTIMIZATION_LEVEL = "-Owholemodule";
				TVOS_DEPLOYMENT_TARGET = 9.0;
			};
			name = Release;
		};
		CDDEC76E1BF6316C00AB138B /* Debug */ = {
			isa = XCBuildConfiguration;
			buildSettings = {
				APPLICATION_EXTENSION_API_ONLY = YES;
				"CODE_SIGN_IDENTITY[sdk=watchos*]" = "";
				DEBUG_INFORMATION_FORMAT = dwarf;
				DEFINES_MODULE = YES;
				DYLIB_COMPATIBILITY_VERSION = 1;
				DYLIB_CURRENT_VERSION = 1;
				DYLIB_INSTALL_NAME_BASE = "@rpath";
				GCC_NO_COMMON_BLOCKS = YES;
				INFOPLIST_FILE = "$(SRCROOT)/Source/Info.plist";
				INSTALL_PATH = "$(LOCAL_LIBRARY_DIR)/Frameworks";
				LD_RUNPATH_SEARCH_PATHS = "$(inherited) @executable_path/Frameworks @loader_path/Frameworks";
				PRODUCT_BUNDLE_IDENTIFIER = drmohundro.SWXMLHash;
				PRODUCT_NAME = SWXMLHash;
				SDKROOT = watchos;
				SKIP_INSTALL = YES;
				TARGETED_DEVICE_FAMILY = 4;
				WATCHOS_DEPLOYMENT_TARGET = 2.0;
			};
			name = Debug;
		};
		CDDEC76F1BF6316C00AB138B /* Release */ = {
			isa = XCBuildConfiguration;
			buildSettings = {
				APPLICATION_EXTENSION_API_ONLY = YES;
				"CODE_SIGN_IDENTITY[sdk=watchos*]" = "";
				COPY_PHASE_STRIP = NO;
				DEBUG_INFORMATION_FORMAT = "dwarf-with-dsym";
				DEFINES_MODULE = YES;
				DYLIB_COMPATIBILITY_VERSION = 1;
				DYLIB_CURRENT_VERSION = 1;
				DYLIB_INSTALL_NAME_BASE = "@rpath";
				GCC_NO_COMMON_BLOCKS = YES;
				INFOPLIST_FILE = "$(SRCROOT)/Source/Info.plist";
				INSTALL_PATH = "$(LOCAL_LIBRARY_DIR)/Frameworks";
				LD_RUNPATH_SEARCH_PATHS = "$(inherited) @executable_path/Frameworks @loader_path/Frameworks";
				PRODUCT_BUNDLE_IDENTIFIER = drmohundro.SWXMLHash;
				PRODUCT_NAME = SWXMLHash;
				SDKROOT = watchos;
				SKIP_INSTALL = YES;
				SWIFT_OPTIMIZATION_LEVEL = "-Owholemodule";
				TARGETED_DEVICE_FAMILY = 4;
				WATCHOS_DEPLOYMENT_TARGET = 2.0;
			};
			name = Release;
		};
/* End XCBuildConfiguration section */

/* Begin XCConfigurationList section */
		CD6083E9196CA106000B4F8D /* Build configuration list for PBXProject "SWXMLHash" */ = {
			isa = XCConfigurationList;
			buildConfigurations = (
				CD608403196CA106000B4F8D /* Debug */,
				CD608404196CA106000B4F8D /* Release */,
			);
			defaultConfigurationIsVisible = 0;
			defaultConfigurationName = Release;
		};
		CD608405196CA106000B4F8D /* Build configuration list for PBXNativeTarget "SWXMLHash iOS" */ = {
			isa = XCConfigurationList;
			buildConfigurations = (
				CD608406196CA106000B4F8D /* Debug */,
				CD608407196CA106000B4F8D /* Release */,
			);
			defaultConfigurationIsVisible = 0;
			defaultConfigurationName = Release;
		};
		CD608408196CA106000B4F8D /* Build configuration list for PBXNativeTarget "SWXMLHash iOS Tests" */ = {
			isa = XCConfigurationList;
			buildConfigurations = (
				CD608409196CA106000B4F8D /* Debug */,
				CD60840A196CA106000B4F8D /* Release */,
			);
			defaultConfigurationIsVisible = 0;
			defaultConfigurationName = Release;
		};
		CD9D053F1A757D8B003CCB21 /* Build configuration list for PBXNativeTarget "SWXMLHash OSX" */ = {
			isa = XCConfigurationList;
			buildConfigurations = (
				CD9D05401A757D8B003CCB21 /* Debug */,
				CD9D05411A757D8B003CCB21 /* Release */,
			);
			defaultConfigurationIsVisible = 0;
			defaultConfigurationName = Release;
		};
		CD9D05421A757D8B003CCB21 /* Build configuration list for PBXNativeTarget "SWXMLHash OSX Tests" */ = {
			isa = XCConfigurationList;
			buildConfigurations = (
				CD9D05431A757D8B003CCB21 /* Debug */,
				CD9D05441A757D8B003CCB21 /* Release */,
			);
			defaultConfigurationIsVisible = 0;
			defaultConfigurationName = Release;
		};
		CDDEC75D1BF6311B00AB138B /* Build configuration list for PBXNativeTarget "SWXMLHash tvOS" */ = {
			isa = XCConfigurationList;
			buildConfigurations = (
				CDDEC75E1BF6311B00AB138B /* Debug */,
				CDDEC75F1BF6311B00AB138B /* Release */,
			);
			defaultConfigurationIsVisible = 0;
			defaultConfigurationName = Release;
		};
		CDDEC7601BF6311B00AB138B /* Build configuration list for PBXNativeTarget "SWXMLHash tvOS Tests" */ = {
			isa = XCConfigurationList;
			buildConfigurations = (
				CDDEC7611BF6311B00AB138B /* Debug */,
				CDDEC7621BF6311B00AB138B /* Release */,
			);
			defaultConfigurationIsVisible = 0;
			defaultConfigurationName = Release;
		};
		CDDEC76D1BF6316C00AB138B /* Build configuration list for PBXNativeTarget "SWXMLHash watchOS" */ = {
			isa = XCConfigurationList;
			buildConfigurations = (
				CDDEC76E1BF6316C00AB138B /* Debug */,
				CDDEC76F1BF6316C00AB138B /* Release */,
			);
			defaultConfigurationIsVisible = 0;
			defaultConfigurationName = Release;
		};
/* End XCConfigurationList section */
	};
	rootObject = CD6083E6196CA106000B4F8D /* Project object */;
}<|MERGE_RESOLUTION|>--- conflicted
+++ resolved
@@ -739,11 +739,7 @@
 				ONLY_ACTIVE_ARCH = YES;
 				SDKROOT = iphoneos;
 				SWIFT_OPTIMIZATION_LEVEL = "-Onone";
-<<<<<<< HEAD
 				SWIFT_VERSION = 3.0;
-=======
-				SWIFT_VERSION = 2.3;
->>>>>>> d9b0dd74
 				TARGETED_DEVICE_FAMILY = "1,2";
 				VERSIONING_SYSTEM = "apple-generic";
 				VERSION_INFO_PREFIX = "";
@@ -785,12 +781,8 @@
 				IPHONEOS_DEPLOYMENT_TARGET = 8.0;
 				MTL_ENABLE_DEBUG_INFO = NO;
 				SDKROOT = iphoneos;
-<<<<<<< HEAD
+				SWIFT_OPTIMIZATION_LEVEL = "-Owholemodule";
 				SWIFT_VERSION = 3.0;
-=======
-				SWIFT_OPTIMIZATION_LEVEL = "-Owholemodule";
-				SWIFT_VERSION = 2.3;
->>>>>>> d9b0dd74
 				TARGETED_DEVICE_FAMILY = "1,2";
 				VALIDATE_PRODUCT = YES;
 				VERSIONING_SYSTEM = "apple-generic";
