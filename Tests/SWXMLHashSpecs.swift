--- conflicted
+++ resolved
@@ -49,17 +49,12 @@
             }
 
             it("should be able to look up elements by name and attribute") {
-                
                 expect(try! xml!["root"]["catalog"]["book"].withAttr("id", "bk102")["author"].element?.text).to(equal("Ralls, Kim"))
             }
 
             it("should be able to iterate element groups") {
-<<<<<<< HEAD
-                let result = xml["root"]["catalog"]["book"].all.map({ $0["genre"].element!.text! }).joinWithSeparator(", ")
+                let result = xml!["root"]["catalog"]["book"].all.map({ $0["genre"].element!.text! }).joinWithSeparator(", ")
                 expect(result).to(equal("Computer, Fantasy, Fantasy"))
-=======
-                expect(", ".join(xml!["root"]["catalog"]["book"].all.map { $0["genre"].element!.text! })).to(equal("Computer, Fantasy, Fantasy"))
->>>>>>> 20361f04
             }
 
             it("should be able to iterate element groups even if only one element is found") {
@@ -80,12 +75,8 @@
             }
 
             it("should be able to enumerate children") {
-<<<<<<< HEAD
-                let result = xml["root"]["catalog"]["book"][0].children.map({ $0.element!.name }).joinWithSeparator(", ")
+                let result = xml!["root"]["catalog"]["book"][0].children.map({ $0.element!.name }).joinWithSeparator(", ")
                 expect(result).to(equal("author, title, genre, price, publish_date, description"))
-=======
-                expect(", ".join(xml!["root"]["catalog"]["book"][0].children.map{ $0.element!.name })).to(equal("author, title, genre, price, publish_date, description"))
->>>>>>> 20361f04
             }
 
             it("should be able to handle mixed content") {
@@ -141,8 +132,7 @@
                     try xml!.byKey("root").byKey("what").byKey("header").byKey("foo")
                 } catch let error as XMLIndexer.Error {
                     err = error
-                } catch { err = nil }
-                
+                } catch { err = nil }   
             }
 
             it("should provide an error element when indexers don't match") {
@@ -188,12 +178,8 @@
             }
 
             it("should be able to iterate element groups") {
-<<<<<<< HEAD
-                let result = xml["root"]["catalog"]["book"].all.map({ $0["genre"].element?.text ?? "" }).joinWithSeparator(", ")
+                let result = xml!["root"]["catalog"]["book"].all.map({ $0["genre"].element?.text ?? "" }).joinWithSeparator(", ")
                 expect(result).to(equal("Computer, Fantasy, Fantasy"))
-=======
-                expect(", ".join(xml!["root"]["catalog"]["book"].all.map { $0["genre"].element?.text ?? "" })).to(equal("Computer, Fantasy, Fantasy"))
->>>>>>> 20361f04
             }
 
             it("should be able to iterate element groups even if only one element is found") {
@@ -214,12 +200,8 @@
             }
 
             it("should be able to enumerate children") {
-<<<<<<< HEAD
-                let result = xml["root"]["catalog"]["book"][0].children.map({ $0.element?.name ?? "" }).joinWithSeparator(", ")
+                let result = xml!["root"]["catalog"]["book"][0].children.map({ $0.element?.name ?? "" }).joinWithSeparator(", ")
                 expect(result).to(equal("author, title, genre, price, publish_date, description"))
-=======
-                expect(", ".join(xml!["root"]["catalog"]["book"][0].children.map{ $0.element?.name ?? "" })).to(equal("author, title, genre, price, publish_date, description"))
->>>>>>> 20361f04
             }
 
             it("should be able to handle mixed content") {
